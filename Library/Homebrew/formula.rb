# typed: true
# frozen_string_literal: true

require "cache_store"
require "did_you_mean"
require "formula_support"
require "lock_file"
require "formula_pin"
require "hardware"
require "utils/bottles"
require "utils/shebang"
require "utils/shell"
require "build_environment"
require "build_options"
require "formulary"
require "software_spec"
require "livecheck"
require "service"
require "install_renamed"
require "pkg_version"
require "keg"
require "migrator"
require "linkage_checker"
require "extend/ENV"
require "language/java"
require "language/python"
require "tab"
require "mktemp"
require "find"
require "utils/spdx"
require "extend/on_system"
require "api"

# A formula provides instructions and metadata for Homebrew to install a piece
# of software. Every Homebrew formula is a {Formula}.
# All subclasses of {Formula} (and all Ruby classes) have to be named
# `UpperCase` and `not-use-dashes`.
# A formula specified in `this-formula.rb` should have a class named
# `ThisFormula`. Homebrew does enforce that the name of the file and the class
# correspond.
# Make sure you check with `brew search` that the name is free!
# @abstract
# @see SharedEnvExtension
# @see Pathname
# @see https://www.rubydoc.info/stdlib/fileutils FileUtils
# @see https://docs.brew.sh/Formula-Cookbook Formula Cookbook
# @see https://rubystyle.guide Ruby Style Guide
#
# <pre>class Wget < Formula
#   homepage "https://www.gnu.org/software/wget/"
#   url "https://ftp.gnu.org/gnu/wget/wget-1.15.tar.gz"
#   sha256 "52126be8cf1bddd7536886e74c053ad7d0ed2aa89b4b630f76785bac21695fcd"
#
#   def install
#     system "./configure", "--prefix=#{prefix}"
#     system "make", "install"
#   end
# end</pre>
class Formula
  extend T::Sig

  include FileUtils
  include Utils::Inreplace
  include Utils::Shebang
  include Utils::Shell
  include Context
  include OnSystem::MacOSAndLinux
  include Homebrew::Livecheck::Constants
  extend Forwardable
  extend Cachable
  extend Predicable

  # The name of this {Formula}.
  # e.g. `this-formula`
  attr_reader :name

  # The path to the alias that was used to identify this {Formula}.
  # e.g. `/usr/local/Library/Taps/homebrew/homebrew-core/Aliases/another-name-for-this-formula`
  attr_reader :alias_path

  # The name of the alias that was used to identify this {Formula}.
  # e.g. `another-name-for-this-formula`
  attr_reader :alias_name

  # The fully-qualified name of this {Formula}.
  # For core formula it's the same as {#name}.
  # e.g. `homebrew/tap-name/this-formula`
  attr_reader :full_name

  # The fully-qualified alias referring to this {Formula}.
  # For core formula it's the same as {#alias_name}.
  # e.g. `homebrew/tap-name/another-name-for-this-formula`
  attr_reader :full_alias_name

  # The full path to this {Formula}.
  # e.g. `/usr/local/Library/Taps/homebrew/homebrew-core/Formula/this-formula.rb`
  attr_reader :path

  # The {Tap} instance associated with this {Formula}.
  # If it's `nil`, then this formula is loaded from a path or URL.
  # @private
  attr_reader :tap

  # The stable (and default) {SoftwareSpec} for this {Formula}.
  # This contains all the attributes (e.g. URL, checksum) that apply to the
  # stable version of this formula.
  # @private
  attr_reader :stable

  # The HEAD {SoftwareSpec} for this {Formula}.
  # Installed when using `brew install --HEAD`.
  # This is always installed with the version `HEAD` and taken from the latest
  # commit in the version control system.
  # `nil` if there is no HEAD version.
  # @see #stable
  # @private
  attr_reader :head

  # The currently active {SoftwareSpec}.
  # @see #determine_active_spec
  sig { returns(SoftwareSpec) }
  attr_reader :active_spec

  protected :active_spec

  # A symbol to indicate currently active {SoftwareSpec}.
  # It's either :stable or :head
  # @see #active_spec
  # @private
  attr_reader :active_spec_sym

  # most recent modified time for source files
  # @private
  attr_reader :source_modified_time

  # Used for creating new Homebrew versions of software without new upstream
  # versions.
  # @see .revision=
  attr_reader :revision

  # Used to change version schemes for packages.
  # @see .version_scheme=
  attr_reader :version_scheme

  # The current working directory during builds.
  # Will only be non-`nil` inside {#install}.
  attr_reader :buildpath

  # The current working directory during tests.
  # Will only be non-`nil` inside {.test}.
  attr_reader :testpath

  # When installing a bottle (binary package) from a local path this will be
  # set to the full path to the bottle tarball. If not, it will be `nil`.
  # @private
  attr_accessor :local_bottle_path

  # When performing a build, test, or other loggable action, indicates which
  # log file location to use.
  # @private
  attr_reader :active_log_type

  # The {BuildOptions} for this {Formula}. Lists the arguments passed and any
  # {.option}s in the {Formula}. Note that these may differ at different times
  # during the installation of a {Formula}. This is annoying but the result of
  # state that we're trying to eliminate.
  # @return [BuildOptions]
  attr_reader :build

  # Whether this formula should be considered outdated
  # if the target of the alias it was installed with has since changed.
  # Defaults to true.
  # @return [Boolean]
  attr_accessor :follow_installed_alias

  alias follow_installed_alias? follow_installed_alias

  # Whether or not to force the use of a bottle.
  # @return [Boolean]
  # @private
  attr_accessor :force_bottle

  # @private
  def initialize(name, path, spec, alias_path: nil, force_bottle: false)
    # Only allow instances of subclasses. The base class does not hold any spec information (URLs etc).
    raise "Do not call `Formula.new' directly without a subclass." unless self.class < Formula

    # Stop any subsequent modification of a formula's definition.
    # Changes do not propagate to existing instances of formulae.
    # Now that we have an instance, it's too late to make any changes to the class-level definition.
    self.class.freeze

    @name = name
    @path = path
    @alias_path = alias_path
    @alias_name = (File.basename(alias_path) if alias_path)
    @revision = self.class.revision || 0
    @version_scheme = self.class.version_scheme || 0

    @force_bottle = force_bottle

    @tap = if path == Formulary.core_path(name)
      CoreTap.instance
    else
      Tap.from_path(path)
    end

    @full_name = full_name_with_optional_tap(name)
    @full_alias_name = full_name_with_optional_tap(@alias_name)

    spec_eval :stable
    spec_eval :head

    @active_spec = determine_active_spec(spec)
    @active_spec_sym = if head?
      :head
    else
      :stable
    end
    validate_attributes!
    @build = active_spec.build
    @pin = FormulaPin.new(self)
    @follow_installed_alias = true
    @prefix_returns_versioned_prefix = false
    @oldname_lock = nil
  end

  # @private
  def active_spec=(spec_sym)
    spec = send(spec_sym)
    raise FormulaSpecificationError, "#{spec_sym} spec is not available for #{full_name}" unless spec

    old_spec_sym = @active_spec_sym
    @active_spec = spec
    @active_spec_sym = spec_sym
    validate_attributes!
    @build = active_spec.build

    return if spec_sym == old_spec_sym

    Dependency.clear_cache
    Requirement.clear_cache
  end

  # @private
  def build=(build_options)
    old_options = @build
    @build = build_options

    return if old_options.used_options == build_options.used_options &&
              old_options.unused_options == build_options.unused_options

    Dependency.clear_cache
    Requirement.clear_cache
  end

  private

  # Allow full name logic to be re-used between names, aliases,
  # and installed aliases.
  def full_name_with_optional_tap(name)
    if name.nil? || @tap.nil? || @tap.core_tap?
      name
    else
      "#{@tap}/#{name}"
    end
  end

  def spec_eval(name)
    spec = self.class.send(name).dup
    return unless spec.url

    spec.owner = self
    add_global_deps_to_spec(spec)
    instance_variable_set("@#{name}", spec)
  end

  sig { params(spec: SoftwareSpec).void }
  def add_global_deps_to_spec(spec); end

  def determine_active_spec(requested)
    spec = send(requested) || stable || head
    spec || raise(FormulaSpecificationError, "formulae require at least a URL")
  end

  def validate_attributes!
    raise FormulaValidationError.new(full_name, :name, name) if name.blank? || name.match?(/\s/)

    url = active_spec.url
    raise FormulaValidationError.new(full_name, :url, url) if url.blank? || url.match?(/\s/)

    val = version.respond_to?(:to_str) ? version.to_str : version
    return if val.present? && !val.match?(/\s/)

    raise FormulaValidationError.new(full_name, :version, val)
  end

  public

  # The alias path that was used to install this formula, if it exists.
  # Can differ from {#alias_path}, which is the alias used to find the formula,
  # and is specified to this instance.
  def installed_alias_path
    path = build.source["path"] if build.is_a?(Tab)
    return unless path&.match?(%r{#{HOMEBREW_TAP_DIR_REGEX}/Aliases}o)
    return unless File.symlink?(path)

    path
  end

  sig { returns(T.nilable(String)) }
  def installed_alias_name
    File.basename(installed_alias_path) if installed_alias_path
  end

  def full_installed_alias_name
    full_name_with_optional_tap(installed_alias_name)
  end

  # The path that was specified to find this formula.
  def specified_path
    default_specified_path = Pathname(alias_path) if alias_path.present?
    default_specified_path ||= path

    return default_specified_path if default_specified_path.presence&.exist?
    return local_bottle_path if local_bottle_path.presence&.exist?

    default_specified_path
  end

  # The name specified to find this formula.
  def specified_name
    alias_name || name
  end

  # The name (including tap) specified to find this formula.
  def full_specified_name
    full_alias_name || full_name
  end

  # The name specified to install this formula.
  def installed_specified_name
    installed_alias_name || name
  end

  # The name (including tap) specified to install this formula.
  def full_installed_specified_name
    full_installed_alias_name || full_name
  end

  # Is the currently active {SoftwareSpec} a {#stable} build?
  # @private
  def stable?
    active_spec == stable
  end

  # Is the currently active {SoftwareSpec} a {#head} build?
  # @private
  def head?
    active_spec == head
  end

  # Is this formula HEAD-only?
  # @private
  def head_only?
    head && !stable
  end

  delegate [ # rubocop:disable Layout/HashAlignment
    :bottle_defined?,
    :bottle_tag?,
    :bottled?,
    :bottle_specification,
    :downloader,
  ] => :active_spec

  # The Bottle object for the currently active {SoftwareSpec}.
  # @private
  sig { returns(T.nilable(Bottle)) }
  def bottle
    @bottle ||= Bottle.new(self, bottle_specification) if bottled?
  end

  # The Bottle object for given tag.
  # @private
  sig { params(tag: T.nilable(Symbol)).returns(T.nilable(Bottle)) }
  def bottle_for_tag(tag = nil)
    Bottle.new(self, bottle_specification, tag) if bottled?(tag)
  end

  # The description of the software.
  # @!method desc
  # @see .desc=
  delegate desc: :"self.class"

  # The SPDX ID of the software license.
  # @!method license
  # @see .license=
  delegate license: :"self.class"

  # The homepage for the software.
  # @!method homepage
  # @see .homepage=
  delegate homepage: :"self.class"

  # The livecheck specification for the software.
  # @!method livecheck
  # @see .livecheck=
  delegate livecheck: :"self.class"

  # Is a livecheck specification defined for the software?
  # @!method livecheckable?
  # @see .livecheckable?
  delegate livecheckable?: :"self.class"

  # Is a service specification defined for the software?
  # @!method service?
  # @see .service?
  delegate service?: :"self.class"

  # The version for the currently active {SoftwareSpec}.
  # The version is autodetected from the URL and/or tag so only needs to be
  # declared if it cannot be autodetected correctly.
  # @!method version
  # @see .version
  delegate version: :active_spec

  def update_head_version
    return unless head?
    return unless head.downloader.is_a?(VCSDownloadStrategy)
    return unless head.downloader.cached_location.exist?

    path = if ENV["HOMEBREW_ENV"]
      ENV.fetch("PATH")
    else
      PATH.new(ORIGINAL_PATHS)
    end

    with_env(PATH: path) do
      head.version.update_commit(head.downloader.last_commit)
    end
  end

  # The {PkgVersion} for this formula with {version} and {#revision} information.
  sig { returns(PkgVersion) }
  def pkg_version
    PkgVersion.new(version, revision)
  end

  # If this is a `@`-versioned formula.
  sig { returns(T::Boolean) }
  def versioned_formula?
    name.include?("@")
  end

  # Returns any `@`-versioned formulae names for any formula (including versioned formulae).
  sig { returns(T::Array[String]) }
  def versioned_formulae_names
    versioned_paths = if tap
      # Faster path, due to `tap.versioned_formula_files` caching.
      name_prefix = "#{name.gsub(/(@[\d.]+)?$/, "")}@"
      tap.versioned_formula_files.select do |file|
        file.basename.to_s.start_with?(name_prefix)
      end
    else
      Pathname.glob(path.to_s.gsub(/(@[\d.]+)?\.rb$/, "@*.rb"))
    end

    versioned_paths.map do |versioned_path|
      next if versioned_path == path

      versioned_path.basename(".rb").to_s
    end.compact.sort
  end

  # Returns any `@`-versioned Formula objects for any Formula (including versioned formulae).
  sig { returns(T::Array[Formula]) }
  def versioned_formulae
    versioned_formulae_names.map do |name|
      Formula[name]
    rescue FormulaUnavailableError
      nil
    end.compact.sort_by(&:version).reverse
  end

  # A named {Resource} for the currently active {SoftwareSpec}.
  # Additional downloads can be defined as {#resource}s.
  # {Resource#stage} will create a temporary directory and yield to a block.
  # <pre>resource("additional_files").stage { bin.install "my/extra/tool" }</pre>
  # @!method resource
  delegate resource: :active_spec

  # An old name for the formula.
  def oldname
    @oldname ||= if tap
      formula_renames = tap.formula_renames
      formula_renames.to_a.rassoc(name).first if formula_renames.value?(name)
    end
  end

  # All aliases for the formula.
  def aliases
    @aliases ||= if tap
      tap.alias_reverse_table[full_name].to_a.map do |a|
        a.split("/").last
      end
    else
      []
    end
  end

  # The {Resource}s for the currently active {SoftwareSpec}.
  # @!method resources
  def_delegator :"active_spec.resources", :values, :resources

  # The {Dependency}s for the currently active {SoftwareSpec}.
  delegate deps: :active_spec

  # Dependencies provided by macOS for the currently active {SoftwareSpec}.
  delegate uses_from_macos_elements: :active_spec

  # Dependency names provided by macOS for the currently active {SoftwareSpec}.
  delegate uses_from_macos_names: :active_spec

  # The {Requirement}s for the currently active {SoftwareSpec}.
  delegate requirements: :active_spec

  # The cached download for the currently active {SoftwareSpec}.
  delegate cached_download: :active_spec

  # Deletes the download for the currently active {SoftwareSpec}.
  delegate clear_cache: :active_spec

  # The list of patches for the currently active {SoftwareSpec}.
  def_delegator :active_spec, :patches, :patchlist

  # The options for the currently active {SoftwareSpec}.
  delegate options: :active_spec

  # The deprecated options for the currently active {SoftwareSpec}.
  delegate deprecated_options: :active_spec

  # The deprecated option flags for the currently active {SoftwareSpec}.
  delegate deprecated_flags: :active_spec

  # If a named option is defined for the currently active {SoftwareSpec}.
  # @!method option_defined?
  delegate option_defined?: :active_spec

  # All the {.fails_with} for the currently active {SoftwareSpec}.
  delegate compiler_failures: :active_spec

  # If this {Formula} is installed.
  # This is actually just a check for if the {#latest_installed_prefix} directory
  # exists and is not empty.
  # @private
  def latest_version_installed?
    (dir = latest_installed_prefix).directory? && !dir.children.empty?
  end

  # If at least one version of {Formula} is installed.
  # @private
  def any_version_installed?
    installed_prefixes.any? { |keg| (keg/Tab::FILENAME).file? }
  end

  # @private
  # The link status symlink directory for this {Formula}.
  # You probably want {#opt_prefix} instead.
  def linked_keg
    linked_keg = possible_names.map { |name| HOMEBREW_LINKED_KEGS/name }
                               .find(&:directory?)
    return linked_keg if linked_keg.present?

    HOMEBREW_LINKED_KEGS/name
  end

  def latest_head_version
    head_versions = installed_prefixes.map do |pn|
      pn_pkgversion = PkgVersion.parse(pn.basename.to_s)
      pn_pkgversion if pn_pkgversion.head?
    end.compact

    head_versions.max_by do |pn_pkgversion|
      [Tab.for_keg(prefix(pn_pkgversion)).source_modified_time, pn_pkgversion.revision]
    end
  end

  def latest_head_prefix
    head_version = latest_head_version
    prefix(head_version) if head_version
  end

  def head_version_outdated?(version, fetch_head: false)
    tab = Tab.for_keg(prefix(version))

    return true if tab.version_scheme < version_scheme
    return true if stable && tab.stable_version && tab.stable_version < stable.version
    return false unless fetch_head
    return false unless head&.downloader.is_a?(VCSDownloadStrategy)

    downloader = head.downloader

    with_context quiet: true do
      downloader.commit_outdated?(version.version.commit)
    end
  end

  # The latest prefix for this formula. Checks for {#head} and then {#stable}'s {#prefix}
  # @private
  def latest_installed_prefix
    if head && (head_version = latest_head_version) && !head_version_outdated?(head_version)
      latest_head_prefix
    elsif stable && (stable_prefix = prefix(PkgVersion.new(stable.version, revision))).directory?
      stable_prefix
    else
      prefix
    end
  end

  # The directory in the cellar that the formula is installed to.
  # This directory points to {#opt_prefix} if it exists and if #{prefix} is not
  # called from within the same formula's {#install} or {#post_install} methods.
  # Otherwise, return the full path to the formula's versioned cellar.
  def prefix(v = pkg_version)
    versioned_prefix = versioned_prefix(v)
    if !@prefix_returns_versioned_prefix && v == pkg_version &&
       versioned_prefix.directory? && Keg.new(versioned_prefix).optlinked?
      opt_prefix
    else
      versioned_prefix
    end
  end

  # Is the formula linked?
  def linked?
    linked_keg.symlink?
  end

  # Is the formula linked to `opt`?
  def optlinked?
    opt_prefix.symlink?
  end

  # If a formula's linked keg points to the prefix.
  def prefix_linked?(v = pkg_version)
    return false unless linked?

    linked_keg.resolved_path == versioned_prefix(v)
  end

  # {PkgVersion} of the linked keg for the formula.
  sig { returns(T.nilable(PkgVersion)) }
  def linked_version
    return unless linked?

    Keg.for(linked_keg).version
  end

  # The parent of the prefix; the named directory in the cellar containing all
  # installed versions of this software.
  # @private
  sig { returns(Pathname) }
  def rack
    HOMEBREW_CELLAR/name
  end

  # All currently installed prefix directories.
  # @private
  def installed_prefixes
    possible_names.map { |name| HOMEBREW_CELLAR/name }
                  .select(&:directory?)
                  .flat_map(&:subdirs)
                  .sort_by(&:basename)
  end

  # All currently installed kegs.
  # @private
  def installed_kegs
    installed_prefixes.map { |dir| Keg.new(dir) }
  end

  # The directory where the formula's binaries should be installed.
  # This is symlinked into `HOMEBREW_PREFIX` after installation or with
  # `brew link` for formulae that are not keg-only.
  #
  # Need to install into the {.bin} but the makefile doesn't `mkdir -p prefix/bin`?
  # <pre>bin.mkpath</pre>
  #
  # No `make install` available?
  # <pre>bin.install "binary1"</pre>
  def bin
    prefix/"bin"
  end

  # The directory where the formula's documentation should be installed.
  # This is symlinked into `HOMEBREW_PREFIX` after installation or with
  # `brew link` for formulae that are not keg-only.
  def doc
    share/"doc"/name
  end

  # The directory where the formula's headers should be installed.
  # This is symlinked into `HOMEBREW_PREFIX` after installation or with
  # `brew link` for formulae that are not keg-only.
  #
  # No `make install` available?
  # <pre>include.install "example.h"</pre>
  def include
    prefix/"include"
  end

  # The directory where the formula's info files should be installed.
  # This is symlinked into `HOMEBREW_PREFIX` after installation or with
  # `brew link` for formulae that are not keg-only.
  def info
    share/"info"
  end

  # The directory where the formula's libraries should be installed.
  # This is symlinked into `HOMEBREW_PREFIX` after installation or with
  # `brew link` for formulae that are not keg-only.
  #
  # No `make install` available?
  # <pre>lib.install "example.dylib"</pre>
  def lib
    prefix/"lib"
  end

  # The directory where the formula's binaries should be installed.
  # This is not symlinked into `HOMEBREW_PREFIX`.
  # It is commonly used to install files that we do not wish to be
  # symlinked into `HOMEBREW_PREFIX` from one of the other directories and
  # instead manually create symlinks or wrapper scripts into e.g. {#bin}.
  # <pre>libexec.install "foo.jar"
  # bin.write_jar_script libexec/"foo.jar", "foo"
  # </pre>
  def libexec
    prefix/"libexec"
  end

  # The root directory where the formula's manual pages should be installed.
  # This is symlinked into `HOMEBREW_PREFIX` after installation or with
  # `brew link` for formulae that are not keg-only.
  # Often one of the more specific `man` functions should be used instead,
  # e.g. {#man1}.
  def man
    share/"man"
  end

  # The directory where the formula's man1 pages should be installed.
  # This is symlinked into `HOMEBREW_PREFIX` after installation or with
  # `brew link` for formulae that are not keg-only.
  #
  # No `make install` available?
  # <pre>man1.install "example.1"</pre>
  def man1
    man/"man1"
  end

  # The directory where the formula's man2 pages should be installed.
  # This is symlinked into `HOMEBREW_PREFIX` after installation or with
  # `brew link` for formulae that are not keg-only.
  def man2
    man/"man2"
  end

  # The directory where the formula's man3 pages should be installed.
  # This is symlinked into `HOMEBREW_PREFIX` after installation or with
  # `brew link` for formulae that are not keg-only.
  #
  # No `make install` available?
  # <pre>man3.install "man.3"</pre>
  def man3
    man/"man3"
  end

  # The directory where the formula's man4 pages should be installed.
  # This is symlinked into `HOMEBREW_PREFIX` after installation or with
  # `brew link` for formulae that are not keg-only.
  def man4
    man/"man4"
  end

  # The directory where the formula's man5 pages should be installed.
  # This is symlinked into `HOMEBREW_PREFIX` after installation or with
  # `brew link` for formulae that are not keg-only.
  def man5
    man/"man5"
  end

  # The directory where the formula's man6 pages should be installed.
  # This is symlinked into `HOMEBREW_PREFIX` after installation or with
  # `brew link` for formulae that are not keg-only.
  def man6
    man/"man6"
  end

  # The directory where the formula's man7 pages should be installed.
  # This is symlinked into `HOMEBREW_PREFIX` after installation or with
  # `brew link` for formulae that are not keg-only.
  def man7
    man/"man7"
  end

  # The directory where the formula's man8 pages should be installed.
  # This is symlinked into `HOMEBREW_PREFIX` after installation or with
  # `brew link` for formulae that are not keg-only.
  def man8
    man/"man8"
  end

  # The directory where the formula's `sbin` binaries should be installed.
  # This is symlinked into `HOMEBREW_PREFIX` after installation or with
  # `brew link` for formulae that are not keg-only.
  # Generally we try to migrate these to {#bin} instead.
  def sbin
    prefix/"sbin"
  end

  # The directory where the formula's shared files should be installed.
  # This is symlinked into `HOMEBREW_PREFIX` after installation or with
  # `brew link` for formulae that are not keg-only.
  #
  # Need a custom directory?
  # <pre>(share/"concept").mkpath</pre>
  #
  # Installing something into another custom directory?
  # <pre>(share/"concept2").install "ducks.txt"</pre>
  #
  # Install `./example_code/simple/ones` to `share/demos`:
  # <pre>(share/"demos").install "example_code/simple/ones"</pre>
  #
  # Install `./example_code/simple/ones` to `share/demos/examples`:
  # <pre>(share/"demos").install "example_code/simple/ones" => "examples"</pre>
  def share
    prefix/"share"
  end

  # The directory where the formula's shared files should be installed,
  # with the name of the formula appended to avoid linking conflicts.
  # This is symlinked into `HOMEBREW_PREFIX` after installation or with
  # `brew link` for formulae that are not keg-only.
  #
  # No `make install` available?
  # <pre>pkgshare.install "examples"</pre>
  def pkgshare
    prefix/"share"/name
  end

  # The directory where Emacs Lisp files should be installed, with the
  # formula name appended to avoid linking conflicts.
  #
  # To install an Emacs mode included with a software package:
  # <pre>elisp.install "contrib/emacs/example-mode.el"</pre>
  def elisp
    prefix/"share/emacs/site-lisp"/name
  end

  # The directory where the formula's Frameworks should be installed.
  # This is symlinked into `HOMEBREW_PREFIX` after installation or with
  # `brew link` for formulae that are not keg-only.
  # This is not symlinked into `HOMEBREW_PREFIX`.
  def frameworks
    prefix/"Frameworks"
  end

  # The directory where the formula's kernel extensions should be installed.
  # This is symlinked into `HOMEBREW_PREFIX` after installation or with
  # `brew link` for formulae that are not keg-only.
  # This is not symlinked into `HOMEBREW_PREFIX`.
  def kext_prefix
    prefix/"Library/Extensions"
  end

  # The directory where the formula's configuration files should be installed.
  # Anything using `etc.install` will not overwrite other files on e.g. upgrades
  # but will write a new file named `*.default`.
  # This directory is not inside the `HOMEBREW_CELLAR` so it persists
  # across upgrades.
  def etc
    (HOMEBREW_PREFIX/"etc").extend(InstallRenamed)
  end

  # A subdirectory of `etc` with the formula name suffixed.
  # e.g. `$HOMEBREW_PREFIX/etc/openssl@1.1`
  # Anything using `pkgetc.install` will not overwrite other files on
  # e.g. upgrades but will write a new file named `*.default`.
  def pkgetc
    (HOMEBREW_PREFIX/"etc"/name).extend(InstallRenamed)
  end

  # The directory where the formula's variable files should be installed.
  # This directory is not inside the `HOMEBREW_CELLAR` so it persists
  # across upgrades.
  def var
    HOMEBREW_PREFIX/"var"
  end

  # The directory where the formula's zsh function files should be
  # installed.
  # This is symlinked into `HOMEBREW_PREFIX` after installation or with
  # `brew link` for formulae that are not keg-only.
  def zsh_function
    share/"zsh/site-functions"
  end

  # The directory where the formula's fish function files should be
  # installed.
  # This is symlinked into `HOMEBREW_PREFIX` after installation or with
  # `brew link` for formulae that are not keg-only.
  def fish_function
    share/"fish/vendor_functions.d"
  end

  # The directory where the formula's Bash completion files should be
  # installed.
  # This is symlinked into `HOMEBREW_PREFIX` after installation or with
  # `brew link` for formulae that are not keg-only.
  def bash_completion
    prefix/"etc/bash_completion.d"
  end

  # The directory where the formula's zsh completion files should be
  # installed.
  # This is symlinked into `HOMEBREW_PREFIX` after installation or with
  # `brew link` for formulae that are not keg-only.
  def zsh_completion
    share/"zsh/site-functions"
  end

  # The directory where the formula's fish completion files should be
  # installed.
  # This is symlinked into `HOMEBREW_PREFIX` after installation or with
  # `brew link` for formulae that are not keg-only.
  def fish_completion
    share/"fish/vendor_completions.d"
  end

  # The directory used for as the prefix for {#etc} and {#var} files on
  # installation so, despite not being in `HOMEBREW_CELLAR`, they are installed
  # there after pouring a bottle.
  # @private
  def bottle_prefix
    prefix/".bottle"
  end

  # The directory where the formula's installation or test logs will be written.
  # @private
  def logs
    HOMEBREW_LOGS + name
  end

  # The prefix, if any, to use in filenames for logging current activity.
  sig { returns(String) }
  def active_log_prefix
    if active_log_type
      "#{active_log_type}."
    else
      ""
    end
  end

  # Runs a block with the given log type in effect for its duration.
  def with_logging(log_type)
    old_log_type = @active_log_type
    @active_log_type = log_type
    yield
  ensure
    @active_log_type = old_log_type
  end

  # This method can be overridden to provide a plist.
  # @see https://www.unix.com/man-page/all/5/plist/ Apple's plist(5) man page
  # <pre>def plist; <<~EOS
  #   <?xml version="1.0" encoding="UTF-8"?>
  #   <!DOCTYPE plist PUBLIC "-//Apple//DTD PLIST 1.0//EN" "http://www.apple.com/DTDs/PropertyList-1.0.dtd">
  #   <plist version="1.0">
  #   <dict>
  #     <key>Label</key>
  #       <string>#{plist_name}</string>
  #     <key>ProgramArguments</key>
  #     <array>
  #       <string>#{opt_bin}/example</string>
  #       <string>--do-this</string>
  #     </array>
  #     <key>RunAtLoad</key>
  #     <true/>
  #     <key>KeepAlive</key>
  #     <true/>
  #     <key>StandardErrorPath</key>
  #     <string>/dev/null</string>
  #     <key>StandardOutPath</key>
  #     <string>/dev/null</string>
  #   </dict>
  #   </plist>
  #   EOS
  # end</pre>
  #
  # @deprecated Please use {Homebrew::Service} instead.
  def plist
    nil
  end

  # The generated launchd {.plist} service name.
  sig { returns(String) }
  def plist_name
    "homebrew.mxcl.#{name}"
  end

  # The generated service name.
  sig { returns(String) }
  def service_name
    "homebrew.#{name}"
  end

  # The generated launchd {.plist} file path.
  sig { returns(Pathname) }
  def plist_path
<<<<<<< HEAD
    # odeprecated "formula.plist_path", "formula.launchd_service_path"
=======
    odeprecated "formula.plist_path", "formula.launchd_service_path"
>>>>>>> f67d4c4e
    launchd_service_path
  end

  # The generated launchd {.service} file path.
  sig { returns(Pathname) }
  def launchd_service_path
    opt_prefix/"#{plist_name}.plist"
  end

  # The generated systemd {.service} file path.
  sig { returns(Pathname) }
  def systemd_service_path
    opt_prefix/"#{service_name}.service"
  end

  # The generated systemd {.timer} file path.
  sig { returns(Pathname) }
  def systemd_timer_path
    opt_prefix/"#{service_name}.timer"
  end

  # The service specification of the software.
  def service
    return unless service?

    Homebrew::Service.new(self, &self.class.service)
  end

  # @private
  delegate plist_manual: :"self.class"

  # @private
  delegate plist_startup: :"self.class"

  # A stable path for this formula, when installed. Contains the formula name
  # but no version number. Only the active version will be linked here if
  # multiple versions are installed.
  #
  # This is the preferred way to refer to a formula in plists or from another
  # formula, as the path is stable even when the software is updated.
  # <pre>args << "--with-readline=#{Formula["readline"].opt_prefix}" if build.with? "readline"</pre>
  sig { returns(Pathname) }
  def opt_prefix
    HOMEBREW_PREFIX/"opt"/name
  end

  sig { returns(Pathname) }
  def opt_bin
    opt_prefix/"bin"
  end

  sig { returns(Pathname) }
  def opt_include
    opt_prefix/"include"
  end

  sig { returns(Pathname) }
  def opt_lib
    opt_prefix/"lib"
  end

  sig { returns(Pathname) }
  def opt_libexec
    opt_prefix/"libexec"
  end

  sig { returns(Pathname) }
  def opt_sbin
    opt_prefix/"sbin"
  end

  sig { returns(Pathname) }
  def opt_share
    opt_prefix/"share"
  end

  sig { returns(Pathname) }
  def opt_pkgshare
    opt_prefix/"share"/name
  end

  sig { returns(Pathname) }
  def opt_elisp
    opt_prefix/"share/emacs/site-lisp"/name
  end

  sig { returns(Pathname) }
  def opt_frameworks
    opt_prefix/"Frameworks"
  end

  # Indicates that this formula supports bottles. (Not necessarily that one
  # should be used in the current installation run.)
  # Can be overridden to selectively disable bottles from formulae.
  # Defaults to true so overridden version does not have to check if bottles
  # are supported.
  # Replaced by {.pour_bottle?}'s `satisfy` method if it is specified.
  sig { returns(T::Boolean) }
  def pour_bottle?
    true
  end

  # @private
  delegate pour_bottle_check_unsatisfied_reason: :"self.class"

  # Can be overridden to run commands on both source and bottle installation.
  sig { overridable.void }
  def post_install; end

  # @private
  sig { void }
  def run_post_install
    @prefix_returns_versioned_prefix = true
    build = self.build

    begin
      self.build = Tab.for_formula(self)

      new_env = {
        TMPDIR:        HOMEBREW_TEMP,
        TEMP:          HOMEBREW_TEMP,
        TMP:           HOMEBREW_TEMP,
        _JAVA_OPTIONS: "-Djava.io.tmpdir=#{HOMEBREW_TEMP}",
        HOMEBREW_PATH: nil,
        PATH:          PATH.new(ORIGINAL_PATHS),
      }

      with_env(new_env) do
        ENV.clear_sensitive_environment!
        ENV.activate_extensions!

        etc_var_dirs = [bottle_prefix/"etc", bottle_prefix/"var"]
        T.unsafe(Find).find(*etc_var_dirs.select(&:directory?)) do |path|
          path = Pathname.new(path)
          path.extend(InstallRenamed)
          path.cp_path_sub(bottle_prefix, HOMEBREW_PREFIX)
        end

        with_logging("post_install") do
          post_install
        end
      end
    ensure
      self.build = build
      @prefix_returns_versioned_prefix = false
    end
  end

  # Warn the user about any Homebrew-specific issues or quirks for this package.
  # These should not contain setup instructions that would apply to installation
  # through a different package manager on a different OS.
  # @return [String]
  # <pre>def caveats
  #   <<~EOS
  #     Are optional. Something the user must be warned about?
  #   EOS
  # end</pre>
  #
  # <pre>def caveats
  #   s = <<~EOS
  #     Print some important notice to the user when `brew info [formula]` is
  #     called or when brewing a formula.
  #     This is optional. You can use all the vars like #{version} here.
  #   EOS
  #   s += "Some issue only on older systems" if MacOS.version < :el_capitan
  #   s
  # end</pre>
  sig { overridable.returns(T.nilable(String)) }
  def caveats
    nil
  end

  # Rarely, you don't want your library symlinked into the main prefix.
  # See `gettext.rb` for an example.
  # @see .keg_only
  def keg_only?
    return false unless keg_only_reason

    keg_only_reason.applicable?
  end

  # @private
  delegate keg_only_reason: :"self.class"

  # @see .skip_clean
  # @private
  sig { params(path: Pathname).returns(T::Boolean) }
  def skip_clean?(path)
    return true if path.extname == ".la" && self.class.skip_clean_paths.include?(:la)

    to_check = path.relative_path_from(prefix).to_s
    self.class.skip_clean_paths.include? to_check
  end

  # @see .link_overwrite
  # @private
  def link_overwrite?(path)
    # Don't overwrite files not created by Homebrew.
    return false unless path.stat.uid == HOMEBREW_BREW_FILE.stat.uid

    # Don't overwrite files belong to other keg except when that
    # keg's formula is deleted.
    begin
      keg = Keg.for(path)
    rescue NotAKegError, Errno::ENOENT
      # file doesn't belong to any keg.
    else
      tab_tap = Tab.for_keg(keg).tap
      # this keg doesn't below to any core/tap formula, most likely coming from a DIY install.
      return false if tab_tap.nil?

      begin
        f = Formulary.factory(keg.name)
      rescue FormulaUnavailableError
        # formula for this keg is deleted, so defer to allowlist
      rescue TapFormulaAmbiguityError, TapFormulaWithOldnameAmbiguityError
        return false # this keg belongs to another formula
      else
        # this keg belongs to another unrelated formula
        return false unless f.possible_names.include?(keg.name)
      end
    end
    to_check = path.relative_path_from(HOMEBREW_PREFIX).to_s
    self.class.link_overwrite_paths.any? do |p|
      p == to_check ||
        to_check.start_with?("#{p.chomp("/")}/") ||
        to_check =~ /^#{Regexp.escape(p).gsub('\*', ".*?")}$/
    end
  end

  # Whether this {Formula} is deprecated (i.e. warns on installation).
  # Defaults to false.
  # @!method deprecated?
  # @return [Boolean]
  # @see .deprecate!
  delegate deprecated?: :"self.class"

  # The date that this {Formula} was or becomes deprecated.
  # Returns `nil` if no date is specified.
  # @!method deprecation_date
  # @return Date
  # @see .deprecate!
  delegate deprecation_date: :"self.class"

  # The reason this {Formula} is deprecated.
  # Returns `nil` if no reason is specified or the formula is not deprecated.
  # @!method deprecation_reason
  # @return [String, Symbol]
  # @see .deprecate!
  delegate deprecation_reason: :"self.class"

  # Whether this {Formula} is disabled (i.e. cannot be installed).
  # Defaults to false.
  # @!method disabled?
  # @return [Boolean]
  # @see .disable!
  delegate disabled?: :"self.class"

  # The date that this {Formula} was or becomes disabled.
  # Returns `nil` if no date is specified.
  # @!method disable_date
  # @return Date
  # @see .disable!
  delegate disable_date: :"self.class"

  # The reason this {Formula} is disabled.
  # Returns `nil` if no reason is specified or the formula is not disabled.
  # @!method disable_reason
  # @return [String, Symbol]
  # @see .disable!
  delegate disable_reason: :"self.class"

  sig { returns(T::Boolean) }
  def skip_cxxstdlib_check?
    false
  end

  # @private
  sig { returns(T::Boolean) }
  def require_universal_deps?
    false
  end

  # @private
  def patch
    return if patchlist.empty?

    ohai "Patching"
    patchlist.each(&:apply)
  end

  # Yields |self,staging| with current working directory set to the uncompressed tarball
  # where staging is a {Mktemp} staging context.
  # @private
  def brew(fetch: true, keep_tmp: false, debug_symbols: false, interactive: false)
    @prefix_returns_versioned_prefix = true
    active_spec.fetch if fetch
    stage(interactive: interactive, debug_symbols: debug_symbols) do |staging|
      staging.retain! if keep_tmp || debug_symbols

      prepare_patches
      fetch_patches if fetch

      begin
        yield self, staging
      rescue
        staging.retain! if interactive || debug?
        raise
      ensure
        %w[
          config.log
          CMakeCache.txt
          CMakeOutput.log
          CMakeError.log
          meson-log.txt
        ].each do |logfile|
          Dir["**/#{logfile}"].each do |logpath|
            destdir = logs/File.dirname(logpath)
            mkdir_p destdir
            cp logpath, destdir
          end
        end
      end
    end
  ensure
    @prefix_returns_versioned_prefix = false
  end

  # @private
  def lock
    @lock = FormulaLock.new(name)
    @lock.lock
    return unless oldname
    return unless (oldname_rack = HOMEBREW_CELLAR/oldname).exist?
    return unless oldname_rack.resolved_path == rack

    @oldname_lock = FormulaLock.new(oldname)
    @oldname_lock.lock
  end

  # @private
  def unlock
    @lock&.unlock
    @oldname_lock&.unlock
  end

  def migration_needed?
    return false unless oldname
    return false if rack.exist?

    old_rack = HOMEBREW_CELLAR/oldname
    return false unless old_rack.directory?
    return false if old_rack.subdirs.empty?

    tap == Tab.for_keg(old_rack.subdirs.min).tap
  end

  # @private
  def outdated_kegs(fetch_head: false)
    raise Migrator::MigrationNeededError, self if migration_needed?

    cache_key = "#{full_name}-#{fetch_head}"
    Formula.cache[:outdated_kegs] ||= {}
    Formula.cache[:outdated_kegs][cache_key] ||= begin
      all_kegs = []
      current_version = T.let(false, T::Boolean)

      installed_kegs.each do |keg|
        all_kegs << keg
        version = keg.version
        next if version.head?

        tab = Tab.for_keg(keg)
        next if version_scheme > tab.version_scheme && pkg_version != version
        next if version_scheme == tab.version_scheme && pkg_version > version

        # don't consider this keg current if there's a newer formula available
        next if follow_installed_alias? && new_formula_available?

        # this keg is the current version of the formula, so it's not outdated
        current_version = true
        break
      end

      if current_version ||
         ((head_version = latest_head_version) && !head_version_outdated?(head_version, fetch_head: fetch_head))
        []
      else
        all_kegs += old_installed_formulae.flat_map(&:installed_kegs)
        all_kegs.sort_by(&:version)
      end
    end
  end

  def new_formula_available?
    installed_alias_target_changed? && !latest_formula.latest_version_installed?
  end

  def current_installed_alias_target
    Formulary.factory(installed_alias_path) if installed_alias_path
  end

  # Has the target of the alias used to install this formula changed?
  # Returns false if the formula wasn't installed with an alias.
  def installed_alias_target_changed?
    target = current_installed_alias_target
    return false unless target

    target.name != name
  end

  # Is this formula the target of an alias used to install an old formula?
  def supersedes_an_installed_formula?
    old_installed_formulae.any?
  end

  # Has the alias used to install the formula changed, or are different
  # formulae already installed with this alias?
  def alias_changed?
    installed_alias_target_changed? || supersedes_an_installed_formula?
  end

  # If the alias has changed value, return the new formula.
  # Otherwise, return self.
  def latest_formula
    installed_alias_target_changed? ? current_installed_alias_target : self
  end

  def old_installed_formulae
    # If this formula isn't the current target of the alias,
    # it doesn't make sense to say that other formulae are older versions of it
    # because we don't know which came first.
    return [] if alias_path.nil? || installed_alias_target_changed?

    self.class.installed_with_alias_path(alias_path).reject { |f| f.name == name }
  end

  # @private
  def outdated?(fetch_head: false)
    !outdated_kegs(fetch_head: fetch_head).empty?
  rescue Migrator::MigrationNeededError
    true
  end

  # @private
  delegate pinnable?: :@pin

  # @private
  delegate pinned?: :@pin

  # @private
  delegate pinned_version: :@pin

  # @private
  delegate pin: :@pin

  # @private
  delegate unpin: :@pin

  # @private
  def ==(other)
    self.class == other.class &&
      name == other.name &&
      active_spec_sym == other.active_spec_sym
  end
  alias eql? ==

  # @private
  def hash
    name.hash
  end

  # @private
  def <=>(other)
    return unless other.is_a?(Formula)

    name <=> other.name
  end

  # @private
  def possible_names
    [name, oldname, *aliases].compact
  end

  def to_s
    name
  end

  # @private
  sig { returns(String) }
  def inspect
    "#<Formula #{name} (#{active_spec_sym}) #{path}>"
  end

  # Standard parameters for configure builds.
  sig { returns(T::Array[String]) }
  def std_configure_args
    ["--disable-debug", "--disable-dependency-tracking", "--prefix=#{prefix}", "--libdir=#{lib}"]
  end

  # Standard parameters for cargo builds.
  sig { params(root: T.any(String, Pathname), path: String).returns(T::Array[T.any(String, Pathname)]) }
  def std_cargo_args(root: prefix, path: ".")
    ["--locked", "--root", root, "--path", path]
  end

  # Standard parameters for CMake builds.
  #
  # Setting `CMAKE_FIND_FRAMEWORK` to "LAST" tells CMake to search for our
  # libraries before trying to utilize Frameworks, many of which will be from
  # 3rd party installs.
  sig {
    params(
      install_prefix: T.any(String, Pathname),
      install_libdir: String,
      find_framework: String,
    ).returns(T::Array[String])
  }
  def std_cmake_args(install_prefix: prefix, install_libdir: "lib", find_framework: "LAST")
    args = %W[
      -DCMAKE_INSTALL_PREFIX=#{install_prefix}
      -DCMAKE_INSTALL_LIBDIR=#{install_libdir}
      -DCMAKE_BUILD_TYPE=Release
      -DCMAKE_FIND_FRAMEWORK=#{find_framework}
      -DCMAKE_VERBOSE_MAKEFILE=ON
      -Wno-dev
      -DBUILD_TESTING=OFF
    ]

    # Avoid false positives for clock_gettime support on 10.11.
    # CMake cache entries for other weak symbols may be added here as needed.
    args << "-DHAVE_CLOCK_GETTIME:INTERNAL=0" if MacOS.version == "10.11" && MacOS::Xcode.version >= "8.0"

    # Ensure CMake is using the same SDK we are using.
    args << "-DCMAKE_OSX_SYSROOT=#{MacOS.sdk_for_formula(self).path}" if MacOS.sdk_root_needed?

    args
  end

  # Standard parameters for Go builds.
  sig {
    params(output:  T.any(String, Pathname),
           ldflags: T.nilable(T.any(String, T::Array[String]))).returns(T::Array[String])
  }
  def std_go_args(output: bin/name, ldflags: nil)
    args = ["-trimpath", "-o=#{output}"]
    args += ["-ldflags=#{Array(ldflags).join(" ")}"] if ldflags
    args
  end

  # Standard parameters for cabal-v2 builds.
  sig { returns(T::Array[String]) }
  def std_cabal_v2_args
    env = T.cast(ENV, T.any(Stdenv, Superenv))

    # cabal-install's dependency-resolution backtracking strategy can
    # easily need more than the default 2,000 maximum number of
    # "backjumps," since Hackage is a fast-moving, rolling-release
    # target. The highest known needed value by a formula was 43,478
    # for git-annex, so 100,000 should be enough to avoid most
    # gratuitous backjumps build failures.
    ["--jobs=#{env.make_jobs}", "--max-backjumps=100000", "--install-method=copy", "--installdir=#{bin}"]
  end

  # Standard parameters for meson builds.
  sig { returns(T::Array[String]) }
  def std_meson_args
    ["--prefix=#{prefix}", "--libdir=#{lib}", "--buildtype=release", "--wrap-mode=nofallback"]
  end

  # Shared library names according to platform conventions.
  #
  # Optionally specify a `version` to restrict the shared library to a specific
  # version. The special string "*" matches any version.
  #
  # If `name` is specified as "*", match any shared library of any version.
  #
  # <pre>
  # shared_library("foo")      #=> foo.dylib
  # shared_library("foo", 1)   #=> foo.1.dylib
  # shared_library("foo", "*") #=> foo.2.dylib, foo.1.dylib, foo.dylib
  # shared_library("*")        #=> foo.dylib, bar.dylib
  # </pre>
  sig { params(name: String, version: T.nilable(T.any(String, Integer))).returns(String) }
  def shared_library(name, version = nil)
    return "*.dylib" if name == "*" && (version.blank? || version == "*")

    infix = if version == "*"
      "{,.*}"
    elsif version.present?
      ".#{version}"
    end
    "#{name}#{infix}.dylib"
  end

  # Executable/Library RPATH according to platform conventions.
  #
  # Optionally specify a `source` or `target` depending on the location
  # of the file containing the RPATH command and where its target is located.
  #
  # <pre>
  # rpath #=> "@loader_path/../lib"
  # rpath(target: frameworks) #=> "@loader_path/../Frameworks"
  # rpath(source: libexec/"bin") #=> "@loader_path/../../lib"
  # </pre>
  sig { params(source: Pathname, target: Pathname).returns(String) }
  def rpath(source: bin, target: lib)
    unless target.to_s.start_with?(HOMEBREW_PREFIX)
      raise "rpath `target` should only be used for paths inside HOMEBREW_PREFIX!"
    end

    "#{loader_path}/#{target.relative_path_from(source)}"
  end

  sig { returns(String) }
  def loader_path
    "@loader_path"
  end

  # Creates a new `Time` object for use in the formula as the build time.
  #
  # @see https://www.rubydoc.info/stdlib/time/Time Time
  sig { returns(Time) }
  def time
    if ENV["SOURCE_DATE_EPOCH"].present?
      Time.at(ENV["SOURCE_DATE_EPOCH"].to_i).utc
    else
      Time.now.utc
    end
  end

  # Replaces a universal binary with its native slice.
  #
  # If called with no parameters, does this with all compatible
  # universal binaries in a {Formula}'s {Keg}.
  sig { params(targets: T.nilable(T.any(Pathname, String))).void }
  def deuniversalize_machos(*targets)
    targets = nil if targets.blank?
    targets ||= any_installed_keg.mach_o_files.select do |file|
      file.arch == :universal && file.archs.include?(Hardware::CPU.arch)
    end

    targets.each { |t| extract_macho_slice_from(Pathname.new(t), Hardware::CPU.arch) }
  end

  # @private
  sig { params(file: Pathname, arch: T.nilable(Symbol)).void }
  def extract_macho_slice_from(file, arch = Hardware::CPU.arch)
    odebug "Extracting #{arch} slice from #{file}"
    file.ensure_writable do
      macho = MachO::FatFile.new(file)
      native_slice = macho.extract(Hardware::CPU.arch)
      native_slice.write file
      MachO.codesign! file if Hardware::CPU.arm?
    rescue MachO::MachOBinaryError
      onoe "#{file} is not a universal binary"
      raise
    rescue NoMethodError
      onoe "#{file} does not contain an #{arch} slice"
      raise
    end
  end
  private :extract_macho_slice_from

  # Generate shell completions for a formula for bash, zsh, and fish, using the formula's executable.
  #
  # @param commands [Pathname, String] the path to the executable and any passed subcommand(s)
  # to use for generating the completion scripts.
  # @param base_name [String] the base name of the generated completion script. Defaults to the formula name.
  # @param shells [Array<Symbol>] the shells to generate completion scripts for. Defaults to `[:bash, :zsh, :fish]`.
  # @param shell_parameter_format [String, Symbol] specify how `shells` should each be passed
  # to the `executable`. Takes either a String representing a prefix, or one of [:flag, :arg, :none, :click].
  # Defaults to plainly passing the shell.
  #
  # @example Using default values for optional arguments
  #   generate_completions_from_executable(bin/"foo", "completions")
  # translates to
  #
  # (bash_completion/"foo").write Utils.safe_popen_read({ "SHELL" => "bash" }, bin/"foo", "completions", "bash")
  #
  # (zsh_completion/"_foo").write Utils.safe_popen_read({ "SHELL" => "zsh" }, bin/"foo", "completions", "zsh")
  #
  # (fish_completion/"foo.fish").write Utils.safe_popen_read({ "SHELL" => "fish" }, bin/"foo", "completions", "fish")
  #
  # @example Selecting shells and using a different base_name
  #    generate_completions_from_executable(bin/"foo", "completions", shells: [:bash, :zsh], base_name: "bar")
  # translates to
  #
  # (bash_completion/"bar").write Utils.safe_popen_read({ "SHELL" => "bash" }, bin/"foo", "completions", "bash")
  #
  # (zsh_completion/"_bar").write Utils.safe_popen_read({ "SHELL" => "zsh" }, bin/"foo", "completions", "zsh")
  #
  # @example Using predefined shell_parameter_format :flag
  #   generate_completions_from_executable(bin/"foo", "completions", shell_parameter_format: :flag, shells: [:bash])
  # translates to
  #
  # (bash_completion/"foo").write Utils.safe_popen_read({ "SHELL" => "bash" }, bin/"foo", "completions", "--bash")
  #
  # @example Using predefined shell_parameter_format :arg
  #   generate_completions_from_executable(bin/"foo", "completions", shell_parameter_format: :arg, shells: [:bash])
  # translates to
  #
  # (bash_completion/"foo").write Utils.safe_popen_read({ "SHELL" => "bash" }, bin/"foo",
  #                                                     "completions", "--shell=bash")
  #
  # @example Using predefined shell_parameter_format :none
  #   generate_completions_from_executable(bin/"foo", "completions", shell_parameter_format: :none, shells: [:bash])
  # translates to
  #
  # (bash_completion/"foo").write Utils.safe_popen_read({ "SHELL" => "bash" }, bin/"foo", "completions")
  #
  # @example Using predefined shell_parameter_format :click
  #   generate_completions_from_executable(bin/"foo", shell_parameter_format: :click, shells: [:zsh])
  # translates to
  #
  # (zsh_completion/"_foo").write Utils.safe_popen_read({ "SHELL" => "zsh", "_FOO_COMPLETE" => "zsh_source" },
  #                                                     bin/"foo")
  #
  # @example Using custom shell_parameter_format
  #   generate_completions_from_executable(bin/"foo", "completions", shell_parameter_format: "--selected-shell=",
  #                                        shells: [:bash])
  # translates to
  #
  # (bash_completion/"foo").write Utils.safe_popen_read({ "SHELL" => "bash" }, bin/"foo",
  #                                                     "completions", "--selected-shell=bash")
  sig {
    params(commands: T.any(Pathname, String), base_name: String, shells: T::Array[Symbol],
           shell_parameter_format: T.nilable(T.any(Symbol, String))).void
  }
  def generate_completions_from_executable(*commands,
                                           base_name: name,
                                           shells: [:bash, :zsh, :fish],
                                           shell_parameter_format: nil)
    completion_script_path_map = {
      bash: bash_completion/base_name,
      zsh:  zsh_completion/"_#{base_name}",
      fish: fish_completion/"#{base_name}.fish",
    }

    shells.each do |shell|
      popen_read_env = { "SHELL" => shell.to_s }
      script_path = completion_script_path_map[shell]
      shell_parameter = if shell_parameter_format.nil?
        shell.to_s
      elsif shell_parameter_format == :flag
        "--#{shell}"
      elsif shell_parameter_format == :arg
        "--shell=#{shell}"
      elsif shell_parameter_format == :none
        nil
      elsif shell_parameter_format == :click
        prog_name = File.basename(commands.first.to_s).upcase.tr("-", "_")
        popen_read_env["_#{prog_name}_COMPLETE"] = "#{shell}_source"
        nil
      else
        "#{shell_parameter_format}#{shell}"
      end

      popen_read_args = %w[]
      popen_read_args << commands
      popen_read_args << shell_parameter if shell_parameter.present?
      popen_read_args.flatten!

      popen_read_options = {}
      popen_read_options[:err] = :err unless ENV["HOMEBREW_STDERR"]

      script_path.dirname.mkpath
      script_path.write Utils.safe_popen_read(popen_read_env, *popen_read_args, **popen_read_options)
    end
  end

  # an array of all core {Formula} names
  # @private
  def self.core_names
    CoreTap.instance.formula_names
  end

  # an array of all core {Formula} files
  # @private
  def self.core_files
    CoreTap.instance.formula_files
  end

  # an array of all tap {Formula} names
  # @private
  def self.tap_names
    @tap_names ||= Tap.reject(&:core_tap?).flat_map(&:formula_names).sort
  end

  # an array of all tap {Formula} files
  # @private
  def self.tap_files
    @tap_files ||= Tap.reject(&:core_tap?).flat_map(&:formula_files)
  end

  # an array of all {Formula} names
  # @private
  def self.names
    @names ||= (core_names + tap_names.map { |name| name.split("/").last }).uniq.sort
  end

  # an array of all {Formula} files
  # @private
  def self.files
    @files ||= core_files + tap_files
  end

  # an array of all {Formula} names, which the tap formulae have the fully-qualified name
  # @private
  def self.full_names
    @full_names ||= core_names + tap_names
  end

  # an array of all {Formula}
  # this should only be used when users specify `--all` to a command
  # @private
  def self.all
    # TODO: ideally avoid using ARGV by moving to e.g. CLI::Parser
    if ARGV.exclude?("--eval-all") && !Homebrew::EnvConfig.eval_all?
      odeprecated "Formula#all without --all or HOMEBREW_EVAL_ALL"
    end

    files.map do |file|
      Formulary.factory(file)
    rescue FormulaUnavailableError, FormulaUnreadableError => e
      # Don't let one broken formula break commands. But do complain.
      onoe "Failed to import: #{file}"
      $stderr.puts e

      nil
    end.compact
  end

  # An array of all racks currently installed.
  # @private
  def self.racks
    Formula.cache[:racks] ||= if HOMEBREW_CELLAR.directory?
      HOMEBREW_CELLAR.subdirs.reject do |rack|
        rack.symlink? || rack.basename.to_s.start_with?(".") || rack.subdirs.empty?
      end
    else
      []
    end
  end

  # An array of all installed {Formula}
  # @private
  def self.installed
    Formula.cache[:installed] ||= racks.flat_map do |rack|
      Formulary.from_rack(rack)
    rescue
      []
    end.uniq(&:name)
  end

  def self.installed_with_alias_path(alias_path)
    return [] if alias_path.nil?

    installed.select { |f| f.installed_alias_path == alias_path }
  end

  # an array of all alias files of core {Formula}
  # @private
  def self.core_alias_files
    CoreTap.instance.alias_files
  end

  # an array of all core aliases
  # @private
  def self.core_aliases
    CoreTap.instance.aliases
  end

  # an array of all tap aliases
  # @private
  def self.tap_aliases
    @tap_aliases ||= Tap.reject(&:core_tap?).flat_map(&:aliases).sort
  end

  # an array of all aliases
  # @private
  def self.aliases
    @aliases ||= (core_aliases + tap_aliases.map { |name| name.split("/").last }).uniq.sort
  end

  # an array of all aliases as fully-qualified names
  # @private
  def self.alias_full_names
    @alias_full_names ||= core_aliases + tap_aliases
  end

  # a table mapping core alias to formula name
  # @private
  def self.core_alias_table
    CoreTap.instance.alias_table
  end

  # a table mapping core formula name to aliases
  # @private
  def self.core_alias_reverse_table
    CoreTap.instance.alias_reverse_table
  end

  # Returns a list of approximately matching formula names, but not the complete match
  # @private
  def self.fuzzy_search(name)
    @spell_checker ||= DidYouMean::SpellChecker.new(dictionary: Set.new(names + full_names).to_a)
    @spell_checker.correct(name)
  end

  def self.[](name)
    Formulary.factory(name)
  end

  # True if this formula is provided by Homebrew itself
  # @private
  def core_formula?
    tap&.core_tap?
  end

  # True if this formula is provided by external Tap
  # @private
  def tap?
    return false unless tap

    !tap.core_tap?
  end

  # @private
  def print_tap_action(options = {})
    return unless tap?

    verb = options[:verb] || "Installing"
    ohai "#{verb} #{name} from #{tap}"
  end

  # @private
  delegate env: :"self.class"

  # @private
  delegate conflicts: :"self.class"

  # Returns a list of Dependency objects in an installable order, which
  # means if a depends on b then b will be ordered before a in this list
  # @private
  def recursive_dependencies(&block)
    cache_key = "Formula#recursive_dependencies" unless block
    Dependency.expand(self, cache_key: cache_key, &block)
  end

  # The full set of Requirements for this formula's dependency tree.
  # @private
  def recursive_requirements(&block)
    cache_key = "Formula#recursive_requirements" unless block
    Requirement.expand(self, cache_key: cache_key, &block)
  end

  # Returns a Keg for the opt_prefix or installed_prefix if they exist.
  # If not, return `nil`.
  # @private
  def any_installed_keg
    Formula.cache[:any_installed_keg] ||= {}
    Formula.cache[:any_installed_keg][full_name] ||= if (installed_prefix = any_installed_prefix)
      Keg.new(installed_prefix)
    end
  end

  def any_installed_prefix
    if optlinked? && opt_prefix.exist?
      opt_prefix
    elsif (latest_installed_prefix = installed_prefixes.last)
      latest_installed_prefix
    end
  end

  # Returns the {PkgVersion} for this formula if it is installed.
  # If not, return `nil`.
  def any_installed_version
    any_installed_keg&.version
  end

  # Returns a list of Dependency objects that are required at runtime.
  # @private
  def runtime_dependencies(read_from_tab: true, undeclared: true)
    deps = if read_from_tab && undeclared &&
              (tab_deps = any_installed_keg&.runtime_dependencies)
      tab_deps.map do |d|
        full_name = d["full_name"]
        next unless full_name

        Dependency.new full_name
      end.compact
    end
    begin
      deps ||= declared_runtime_dependencies unless undeclared
      deps ||= (declared_runtime_dependencies | undeclared_runtime_dependencies)
    rescue FormulaUnavailableError
      onoe "Could not get runtime dependencies from #{path}!"
      deps ||= []
    end
    deps
  end

  # Returns a list of {Formula} objects that are required at runtime.
  # @private
  def runtime_formula_dependencies(read_from_tab: true, undeclared: true)
    cache_key = "#{full_name}-#{read_from_tab}-#{undeclared}"

    Formula.cache[:runtime_formula_dependencies] ||= {}
    Formula.cache[:runtime_formula_dependencies][cache_key] ||= runtime_dependencies(
      read_from_tab: read_from_tab,
      undeclared:    undeclared,
    ).map do |d|
      d.to_formula
    rescue FormulaUnavailableError
      nil
    end.compact
  end

  def runtime_installed_formula_dependents
    # `any_installed_keg` and `runtime_dependencies` `select`s ensure
    # that we don't end up with something `Formula#runtime_dependencies` can't
    # read from a `Tab`.
    Formula.cache[:runtime_installed_formula_dependents] ||= {}
    Formula.cache[:runtime_installed_formula_dependents][full_name] ||= Formula.installed
                                                                               .select(&:any_installed_keg)
                                                                               .select(&:runtime_dependencies)
                                                                               .select do |f|
      f.runtime_formula_dependencies.any? do |dep|
        full_name == dep.full_name
      rescue
        name == dep.name
      end
    end
  end

  # Returns a list of formulae depended on by this formula that aren't
  # installed.
  def missing_dependencies(hide: nil)
    hide ||= []
    runtime_formula_dependencies.select do |f|
      hide.include?(f.name) || f.installed_prefixes.empty?
    end
  # If we're still getting unavailable formulae at this stage the best we can
  # do is just return no results.
  rescue FormulaUnavailableError
    []
  end

  # @private
  def to_hash
    dependencies = deps

    hsh = {
      "name"                     => name,
      "full_name"                => full_name,
      "tap"                      => tap&.name,
      "oldname"                  => oldname,
      "aliases"                  => aliases.sort,
      "versioned_formulae"       => versioned_formulae.map(&:name),
      "desc"                     => desc,
      "license"                  => SPDX.license_expression_to_string(license),
      "homepage"                 => homepage,
      "versions"                 => {
        "stable" => stable&.version&.to_s,
        "head"   => head&.version&.to_s,
        "bottle" => !bottle_specification.checksums.empty?,
      },
      "urls"                     => {},
      "revision"                 => revision,
      "version_scheme"           => version_scheme,
      "bottle"                   => {},
      "keg_only"                 => keg_only?,
      "keg_only_reason"          => keg_only_reason&.to_hash,
      "options"                  => [],
      "build_dependencies"       => dependencies.select(&:build?)
                                                .map(&:name)
                                                .uniq,
      "dependencies"             => dependencies.reject(&:optional?)
                                                .reject(&:recommended?)
                                                .reject(&:build?)
                                                .reject(&:test?)
                                                .map(&:name)
                                                .uniq,
      "test_dependencies"        => dependencies.select(&:test?)
                                                .map(&:name)
                                                .uniq,
      "recommended_dependencies" => dependencies.select(&:recommended?)
                                                .map(&:name)
                                                .uniq,
      "optional_dependencies"    => dependencies.select(&:optional?)
                                                .map(&:name)
                                                .uniq,
      "uses_from_macos"          => uses_from_macos_elements.uniq,
      "requirements"             => [],
      "conflicts_with"           => conflicts.map(&:name),
      "caveats"                  => caveats&.gsub(HOMEBREW_PREFIX, "$(brew --prefix)"),
      "installed"                => [],
      "linked_keg"               => linked_version&.to_s,
      "pinned"                   => pinned?,
      "outdated"                 => outdated?,
      "deprecated"               => deprecated?,
      "deprecation_date"         => deprecation_date,
      "deprecation_reason"       => deprecation_reason,
      "disabled"                 => disabled?,
      "disable_date"             => disable_date,
      "disable_reason"           => disable_reason,
      "tap_git_head"             => tap&.git_head,
    }

    if stable
      hsh["urls"]["stable"] = {
        "url"      => stable.url,
        "tag"      => stable.specs[:tag],
        "revision" => stable.specs[:revision],
        "checksum" => stable.checksum&.to_s,
      }

      hsh["bottle"]["stable"] = bottle_hash if bottle_defined?
    end

    hsh["options"] = options.map do |opt|
      { "option" => opt.flag, "description" => opt.description }
    end

    hsh["requirements"] = requirements.map do |req|
      req.name.prepend("maximum_") if req.try(:comparator) == "<="
      {
        "name"     => req.name,
        "cask"     => req.cask,
        "download" => req.download,
        "version"  => req.try(:version) || req.try(:arch),
        "contexts" => req.tags,
      }
    end

    hsh["installed"] = installed_kegs.sort_by(&:version).map do |keg|
      tab = Tab.for_keg keg
      {
        "version"                 => keg.version.to_s,
        "used_options"            => tab.used_options.as_flags,
        "built_as_bottle"         => tab.built_as_bottle,
        "poured_from_bottle"      => tab.poured_from_bottle,
        "time"                    => tab.time,
        "runtime_dependencies"    => tab.runtime_dependencies,
        "installed_as_dependency" => tab.installed_as_dependency,
        "installed_on_request"    => tab.installed_on_request,
      }
    end

    hsh
  end

  # @private
  def to_hash_with_variations
    hash = to_hash
    variations = {}

    os_versions = [*MacOSVersions::SYMBOLS.keys, :linux]

    if path.exist? && self.class.on_system_blocks_exist?
      formula_contents = path.read
      [:arm, :intel].each do |arch|
        os_versions.each do |os_name|
          bottle_tag = Utils::Bottles::Tag.new(system: os_name, arch: arch)
          next unless bottle_tag.valid_combination?

          Homebrew::SimulateSystem.os = os_name
          Homebrew::SimulateSystem.arch = arch

          variations_namespace = Formulary.class_s("Variations#{bottle_tag.to_sym.capitalize}")
          variations_formula_class = Formulary.load_formula(name, path, formula_contents, variations_namespace,
                                                            flags: self.class.build_flags, ignore_errors: true)
          variations_formula = variations_formula_class.new(name, path, :stable,
                                                            alias_path: alias_path, force_bottle: force_bottle)

          variations_formula.to_hash.each do |key, value|
            next if value.to_s == hash[key].to_s

            variations[bottle_tag.to_sym] ||= {}
            variations[bottle_tag.to_sym][key] = value
          end
        end
      end
    end

    Homebrew::SimulateSystem.clear

    hash["variations"] = variations
    hash
  end

  # @api private
  # Generate a hash to be used to install a formula from a JSON file
  def to_recursive_bottle_hash(top_level: true)
    bottle = bottle_hash

    bottles = bottle["files"].to_h do |tag, file|
      info = { "url" => file["url"] }
      info["sha256"] = file["sha256"] if tap.name != "homebrew/core"
      [tag.to_s, info]
    end

    hash = {
      "name"        => name,
      "pkg_version" => pkg_version,
      "rebuild"     => bottle["rebuild"],
      "bottles"     => bottles,
    }

    return hash unless top_level

    hash["dependencies"] = declared_runtime_dependencies.map do |dep|
      dep.to_formula.to_recursive_bottle_hash(top_level: false)
    end
    hash
  end

  # Returns the bottle information for a formula
  def bottle_hash
    bottle_spec = stable.bottle_specification
    hash = {
      "rebuild"  => bottle_spec.rebuild,
      "root_url" => bottle_spec.root_url,
      "files"    => {},
    }
    bottle_spec.collector.each_tag do |tag|
      tag_spec = bottle_spec.collector.specification_for(tag)
      os_cellar = tag_spec.cellar
      os_cellar = os_cellar.inspect if os_cellar.is_a?(Symbol)

      checksum = tag_spec.checksum.hexdigest
      filename = Bottle::Filename.create(self, tag, bottle_spec.rebuild)
      path, = Utils::Bottles.path_resolved_basename(bottle_spec.root_url, name, checksum, filename)
      url = "#{bottle_spec.root_url}/#{path}"

      hash["files"][tag.to_sym] = {
        "cellar" => os_cellar,
        "url"    => url,
        "sha256" => checksum,
      }
    end
    hash
  end

  # @private
  def fetch(verify_download_integrity: true)
    active_spec.fetch(verify_download_integrity: verify_download_integrity)
  end

  # @private
  def verify_download_integrity(fn)
    active_spec.verify_download_integrity(fn)
  end

  # @private
  def run_test(keep_tmp: false)
    @prefix_returns_versioned_prefix = true

    test_env = {
      TMPDIR:        HOMEBREW_TEMP,
      TEMP:          HOMEBREW_TEMP,
      TMP:           HOMEBREW_TEMP,
      TERM:          "dumb",
      PATH:          PATH.new(ENV.fetch("PATH"), HOMEBREW_PREFIX/"bin"),
      HOMEBREW_PATH: nil,
    }.merge(common_stage_test_env)
    test_env[:_JAVA_OPTIONS] += " -Djava.io.tmpdir=#{HOMEBREW_TEMP}"

    ENV.clear_sensitive_environment!
    Utils::Git.set_name_email!

    mktemp("#{name}-test") do |staging|
      staging.retain! if keep_tmp
      @testpath = staging.tmpdir
      test_env[:HOME] = @testpath
      setup_home @testpath
      begin
        with_logging("test") do
          with_env(test_env) do
            test
          end
        end
      rescue Exception # rubocop:disable Lint/RescueException
        staging.retain! if debug?
        raise
      end
    end
  ensure
    @prefix_returns_versioned_prefix = false
    @testpath = nil
  end

  # @private
  sig { returns(T::Boolean) }
  def test_defined?
    false
  end

  # @private
  def test; end

  # @private
  def test_fixtures(file)
    HOMEBREW_LIBRARY_PATH/"test/support/fixtures"/file
  end

  # This method is overridden in {Formula} subclasses to provide the
  # installation instructions. The sources (from {.url}) are downloaded,
  # hash-checked and then Homebrew changes into a temporary directory where the
  # archive is unpacked or repository cloned.
  # <pre>def install
  #   system "./configure", "--prefix=#{prefix}"
  #   system "make", "install"
  # end</pre>
  def install; end

  # Sometimes we have to change a bit before we install. Mostly we
  # prefer a patch, but if you need the {Formula#prefix prefix} of
  # this formula in the patch you have to resort to `inreplace`,
  # because in the patch you don't have access to any variables
  # defined by the formula, as only `HOMEBREW_PREFIX` is available
  # in the {DATAPatch embedded patch}.
  #
  # `inreplace` supports regular expressions:
  # <pre>inreplace "somefile.cfg", /look[for]what?/, "replace by #{bin}/tool"</pre>
  #
  # `inreplace` supports blocks:
  # <pre>inreplace "Makefile" do |s|
  #   s.gsub! "/usr/local", HOMEBREW_PREFIX.to_s
  # end
  # </pre>
  #
  # @see Utils::Inreplace.inreplace
  # @api public
  def inreplace(paths, before = nil, after = nil, audit_result = true) # rubocop:disable Style/OptionalBooleanParameter
    super(paths, before, after, audit_result)
  rescue Utils::Inreplace::Error => e
    onoe e.to_s
    raise BuildError.new(self, "inreplace", paths, {})
  end

  protected

  def setup_home(home)
    # keep Homebrew's site-packages in sys.path when using system Python
    user_site_packages = home/"Library/Python/2.7/lib/python/site-packages"
    user_site_packages.mkpath
    (user_site_packages/"homebrew.pth").write <<~PYTHON
      import site; site.addsitedir("#{HOMEBREW_PREFIX}/lib/python2.7/site-packages")
      import sys, os; sys.path = (os.environ["PYTHONPATH"].split(os.pathsep) if "PYTHONPATH" in os.environ else []) + ["#{HOMEBREW_PREFIX}/lib/python2.7/site-packages"] + sys.path
    PYTHON

    # Don't let bazel write to tmp directories we don't control or clean.
    (home/".bazelrc").write "startup --output_user_root=#{home}/_bazel"
  end

  # Returns a list of Dependency objects that are declared in the formula.
  # @private
  def declared_runtime_dependencies
    recursive_dependencies do |_, dependency|
      Dependency.prune if dependency.build?
      next if dependency.required?

      if build.any_args_or_options?
        Dependency.prune if build.without?(dependency)
      elsif !dependency.recommended?
        Dependency.prune
      end
    end
  end

  # Returns a list of Dependency objects that are not declared in the formula
  # but the formula links to.
  # @private
  def undeclared_runtime_dependencies
    keg = any_installed_keg
    return [] unless keg

    CacheStoreDatabase.use(:linkage) do |db|
      linkage_checker = LinkageChecker.new(keg, self, cache_db: db)
      linkage_checker.undeclared_deps.map { |n| Dependency.new(n) }
    end
  end

  public

  # To call out to the system, we use the `system` method and we prefer
  # you give the args separately as in the line below, otherwise a subshell
  # has to be opened first.
  # <pre>system "./bootstrap.sh", "--arg1", "--prefix=#{prefix}"</pre>
  #
  # For CMake and other build systems we have some necessary defaults in e.g.
  # {#std_cmake_args}:
  # <pre>system "cmake", ".", *std_cmake_args</pre>
  #
  # If the arguments given to `configure` (or `make` or `cmake`) are depending
  # on options defined above, we usually make a list first and then
  # use the `args << if <condition>` to append each:
  # <pre>args = ["--with-option1", "--with-option2"]
  # args << "--without-gcc" if ENV.compiler == :clang
  #
  # # Most software still uses `configure` and `make`.
  # # Check with `./configure --help` for what our options are.
  # system "./configure", "--disable-debug", "--disable-dependency-tracking",
  #                       "--disable-silent-rules", "--prefix=#{prefix}",
  #                       *args # our custom arg list (needs `*` to unpack)
  #
  # # If there is a "make install" available, please use it!
  # system "make", "install"</pre>
  sig { params(cmd: T.any(String, Pathname), args: T.any(String, Pathname, Integer)).void }
  def system(cmd, *args)
    verbose_using_dots = Homebrew::EnvConfig.verbose_using_dots?

    # remove "boring" arguments so that the important ones are more likely to
    # be shown considering that we trim long ohai lines to the terminal width
    pretty_args = args.dup
    unless verbose?
      case cmd
      when "./configure"
        pretty_args -= %w[--disable-dependency-tracking --disable-debug --disable-silent-rules]
      when "cargo"
        pretty_args -= std_cargo_args
      when "cmake"
        pretty_args -= std_cmake_args
      when "go"
        pretty_args -= std_go_args
      end
    end
    pretty_args.each_index do |i|
      pretty_args[i] = "import setuptools..." if pretty_args[i].to_s.start_with? "import setuptools"
    end
    ohai "#{cmd} #{pretty_args * " "}".strip

    @exec_count ||= 0
    @exec_count += 1
    logfn = format("#{logs}/#{active_log_prefix}%02<exec_count>d.%<cmd_base>s",
                   exec_count: @exec_count,
                   cmd_base:   File.basename(cmd).split.first)
    logs.mkpath

    File.open(logfn, "w") do |log|
      log.puts Time.now, "", cmd, args, ""
      log.flush

      if verbose?
        rd, wr = IO.pipe
        begin
          pid = fork do
            rd.close
            log.close
            exec_cmd(cmd, args, wr, logfn)
          end
          wr.close

          if verbose_using_dots
            last_dot = Time.at(0)
            while (buf = rd.gets)
              log.puts buf
              # make sure dots printed with interval of at least 1 min.
              next unless (Time.now - last_dot) > 60

              print "."
              $stdout.flush
              last_dot = Time.now
            end
            puts
          else
            while (buf = rd.gets)
              log.puts buf
              puts buf
            end
          end
        ensure
          rd.close
        end
      else
        pid = fork do
          exec_cmd(cmd, args, log, logfn)
        end
      end

      Process.wait(T.must(pid))

      $stdout.flush

      unless $CHILD_STATUS.success?
        log_lines = Homebrew::EnvConfig.fail_log_lines

        log.flush
        if !verbose? || verbose_using_dots
          puts "Last #{log_lines} lines from #{logfn}:"
          Kernel.system "/usr/bin/tail", "-n", log_lines, logfn
        end
        log.puts

        require "system_config"
        require "build_environment"

        env = ENV.to_hash

        SystemConfig.dump_verbose_config(log)
        log.puts
        BuildEnvironment.dump env, log

        raise BuildError.new(self, cmd, args, env)
      end
    end
  end

  # @private
  def eligible_kegs_for_cleanup(quiet: false)
    eligible_for_cleanup = []
    if latest_version_installed?
      eligible_kegs = if head? && (head_prefix = latest_head_prefix)
        head, stable = installed_kegs.partition { |k| k.version.head? }
        # Remove newest head and stable kegs
        head - [Keg.new(head_prefix)] + stable.sort_by(&:version).slice(0...-1)
      else
        installed_kegs.select do |keg|
          tab = Tab.for_keg(keg)
          if version_scheme > tab.version_scheme
            true
          elsif version_scheme == tab.version_scheme
            pkg_version > keg.version
          else
            false
          end
        end
      end

      unless eligible_kegs.empty?
        eligible_kegs.each do |keg|
          if keg.linked?
            opoo "Skipping (old) #{keg} due to it being linked" unless quiet
          elsif pinned? && keg == Keg.new(@pin.path.resolved_path)
            opoo "Skipping (old) #{keg} due to it being pinned" unless quiet
          else
            eligible_for_cleanup << keg
          end
        end
      end
    elsif !installed_prefixes.empty? && !pinned?
      # If the cellar only has one version installed, don't complain
      # that we can't tell which one to keep. Don't complain at all if the
      # only installed version is a pinned formula.
      opoo "Skipping #{full_name}: most recent version #{pkg_version} not installed" unless quiet
    end
    eligible_for_cleanup
  end

  # Create a temporary directory then yield. When the block returns,
  # recursively delete the temporary directory. Passing `opts[:retain]`
  # or calling `do |staging| ... staging.retain!` in the block will skip
  # the deletion and retain the temporary directory's contents.
  def mktemp(prefix = name, opts = {}, &block)
    Mktemp.new(prefix, opts).run(&block)
  end

  # A version of `FileUtils.mkdir` that also changes to that folder in
  # a block.
  def mkdir(name, &block)
    result = FileUtils.mkdir_p(name)
    return result unless block

    FileUtils.chdir(name, &block)
  end

  # Runs `xcodebuild` without Homebrew's compiler environment variables set.
  sig { params(args: T.any(String, Pathname)).void }
  def xcodebuild(*args)
    removed = ENV.remove_cc_etc

    begin
      T.unsafe(self).system("xcodebuild", *args)
    ensure
      ENV.update(removed)
    end
  end

  def fetch_patches
    patchlist.select(&:external?).each(&:fetch)
  end

  sig { void }
  def fetch_bottle_tab
    return unless bottled?

    T.must(bottle).fetch_tab
  end

  sig { returns(Hash) }
  def bottle_tab_attributes
    return {} unless bottled?

    T.must(bottle).tab_attributes
  end

  private

  def prepare_patches
    patchlist.grep(DATAPatch) { |p| p.path = path }
  end

  # Returns the prefix for a given formula version number.
  # @private
  def versioned_prefix(v)
    rack/v
  end

  def exec_cmd(cmd, args, out, logfn)
    ENV["HOMEBREW_CC_LOG_PATH"] = logfn

    ENV.remove_cc_etc if cmd.to_s.start_with? "xcodebuild"

    # Turn on argument filtering in the superenv compiler wrapper.
    # We should probably have a better mechanism for this than adding
    # special cases to this method.
    if cmd == "python"
      setup_py_in_args = %w[setup.py build.py].include?(args.first)
      setuptools_shim_in_args = args.any? { |a| a.to_s.start_with? "import setuptools" }
      env = T.cast(ENV, T.any(Stdenv, Superenv))
      env.refurbish_args if setup_py_in_args || setuptools_shim_in_args
    end

    $stdout.reopen(out)
    $stderr.reopen(out)
    out.close
    args.map!(&:to_s)
    begin
      T.unsafe(Kernel).exec(cmd, *args)
    rescue
      nil
    end
    puts "Failed to execute: #{cmd}"
    exit! 1 # never gets here unless exec threw or failed
  end

  # Common environment variables used at both build and test time.
  def common_stage_test_env
    {
      _JAVA_OPTIONS:           "-Duser.home=#{HOMEBREW_CACHE}/java_cache",
      GOCACHE:                 "#{HOMEBREW_CACHE}/go_cache",
      GOPATH:                  "#{HOMEBREW_CACHE}/go_mod_cache",
      CARGO_HOME:              "#{HOMEBREW_CACHE}/cargo_cache",
      CURL_HOME:               ENV.fetch("CURL_HOME") { Dir.home },
      PYTHONDONTWRITEBYTECODE: "1",
    }
  end

  def stage(interactive: false, debug_symbols: false)
    active_spec.stage(debug_symbols: debug_symbols) do |staging|
      @source_modified_time = active_spec.source_modified_time
      @buildpath = Pathname.pwd
      env_home = buildpath/".brew_home"
      mkdir_p env_home

      stage_env = {
        HOMEBREW_PATH: nil,
      }

      unless interactive
        stage_env[:HOME] = env_home
        stage_env.merge!(common_stage_test_env)
      end

      setup_home env_home

      ENV.clear_sensitive_environment!

      begin
        with_env(stage_env) do
          yield staging
        end
      ensure
        @buildpath = nil
      end
    end
  end

  # The methods below define the formula DSL.
  class << self
    extend Predicable
    extend T::Sig
    include BuildEnvironment::DSL
    include OnSystem::MacOSAndLinux

    # Initialise instance variables for each subclass. These need to be initialised before the class is frozen,
    # and some DSL may never be called so it can't be done lazily.
    def inherited(child)
      super
      child.instance_eval do
        # Ensure this is synced with `freeze`
        @stable = SoftwareSpec.new(flags: build_flags)
        @head = HeadSoftwareSpec.new(flags: build_flags)
        @livecheck = Livecheck.new(self)
        @conflicts = []
        @skip_clean_paths = Set.new
        @link_overwrite_paths = Set.new
        @allowed_missing_libraries = Set.new
      end
    end

    def method_added(method)
      super

      case method
      when :brew
        raise "You cannot override Formula#brew in class #{name}"
      when :test
        define_method(:test_defined?) { true }
      end
    end

    def freeze
      specs.each(&:freeze)
      @livecheck.freeze
      @conflicts.freeze
      @skip_clean_paths.freeze
      @link_overwrite_paths.freeze
      @allowed_missing_libraries.freeze
      super
    end

    # Whether this formula was loaded using the formulae.brew.sh API
    # @private
    attr_accessor :loaded_from_api

    # Whether this formula contains OS/arch-specific blocks
    # (e.g. `on_macos`, `on_arm`, `on_monterey :or_older`, `on_system :linux, macos: :big_sur_or_newer`).
    # @private
    attr_predicate :on_system_blocks_exist?

    # The reason for why this software is not linked (by default) to
    # {::HOMEBREW_PREFIX}.
    # @private
    attr_reader :keg_only_reason

    # @!attribute [w] desc
    # A one-line description of the software. Used by users to get an overview
    # of the software and Homebrew maintainers.
    # Shows when running `brew info`.
    #
    # <pre>desc "Example formula"</pre>
    attr_rw :desc

    # @!attribute [w] license
    # The SPDX ID of the open-source license that the formula uses.
    # Shows when running `brew info`.
    # Use `:any_of`, `:all_of` or `:with` to describe complex license expressions.
    # `:any_of` should be used when the user can choose which license to use.
    # `:all_of` should be used when the user must use all licenses.
    # `:with` should be used to specify a valid SPDX exception.
    # Add `+` to an identifier to indicate that the formulae can be
    # licensed under later versions of the same license.
    # @see https://docs.brew.sh/License-Guidelines Homebrew License Guidelines
    # @see https://spdx.github.io/spdx-spec/appendix-IV-SPDX-license-expressions/ SPDX license expression guide
    # <pre>license "BSD-2-Clause"</pre>
    # <pre>license "EPL-1.0+"</pre>
    # <pre>license any_of: ["MIT", "GPL-2.0-only"]</pre>
    # <pre>license all_of: ["MIT", "GPL-2.0-only"]</pre>
    # <pre>license "GPL-2.0-only" => { with: "LLVM-exception" }</pre>
    # <pre>license :public_domain</pre>
    # <pre>license any_of: [
    #   "MIT",
    #   :public_domain,
    #   all_of: ["0BSD", "Zlib", "Artistic-1.0+"],
    #   "Apache-2.0" => { with: "LLVM-exception" },
    # ]</pre>
    def license(args = nil)
      if args.nil?
        @licenses
      else
        @licenses = args
      end
    end

    # @!attribute [w] homepage
    # The homepage for the software. Used by users to get more information
    # about the software and Homebrew maintainers as a point of contact for
    # e.g. submitting patches.
    # Can be opened with running `brew home`.
    #
    # <pre>homepage "https://www.example.com"</pre>
    attr_rw :homepage

    # Whether a livecheck specification is defined or not.
    # It returns true when a livecheck block is present in the {Formula} and
    # false otherwise, and is used by livecheck.
    def livecheckable?
      @livecheckable == true
    end

    # Whether a service specification is defined or not.
    # It returns true when a service block is present in the {Formula} and
    # false otherwise, and is used by service.
    def service?
      @service_block.present?
    end

    # The `:startup` attribute set by {.plist_options}.
    # @private
    attr_reader :plist_startup

    # The `:manual` attribute set by {.plist_options}.
    # @private
    attr_reader :plist_manual

    # @private
    attr_reader :conflicts

    # @private
    attr_reader :skip_clean_paths

    # @private
    attr_reader :link_overwrite_paths

    # @private
    attr_reader :allowed_missing_libraries

    # If `pour_bottle?` returns `false` the user-visible reason to display for
    # why they cannot use the bottle.
    # @private
    attr_accessor :pour_bottle_check_unsatisfied_reason

    # @!attribute [w] revision
    # Used for creating new Homebrew versions of software without new upstream
    # versions. For example, if we bump the major version of a library that this
    # {Formula} {.depends_on} then we may need to update the `revision` of this
    # {Formula} to install a new version linked against the new library version.
    # `0` if unset.
    #
    # <pre>revision 1</pre>
    attr_rw :revision

    # @!attribute [w] version_scheme
    # Used for creating new Homebrew version schemes. For example, if we want
    # to change version scheme from one to another, then we may need to update
    # `version_scheme` of this {Formula} to be able to use new version scheme,
    # e.g. to move from 20151020 scheme to 1.0.0 we need to increment
    # `version_scheme`. Without this, the prior scheme will always equate to a
    # higher version.
    # `0` if unset.
    #
    # <pre>version_scheme 1</pre>
    attr_rw :version_scheme

    # A list of the {.stable} and {.head} {SoftwareSpec}s.
    # @private
    def specs
      [stable, head].freeze
    end

    # @!attribute [w] url
    # The URL used to download the source for the {.stable} version of the formula.
    # We prefer `https` for security and proxy reasons.
    # If not inferable, specify the download strategy with `using: ...`.
    #
    # - `:git`, `:hg`, `:svn`, `:bzr`, `:fossil`, `:cvs`,
    # - `:curl` (normal file download, will also extract)
    # - `:nounzip` (without extracting)
    # - `:post` (download via an HTTP POST)
    #
    # <pre>url "https://packed.sources.and.we.prefer.https.example.com/archive-1.2.3.tar.bz2"</pre>
    # <pre>url "https://some.dont.provide.archives.example.com",
    #     using:    :git,
    #     tag:      "1.2.3",
    #     revision: "db8e4de5b2d6653f66aea53094624468caad15d2"</pre>
    def url(val, specs = {})
      stable.url(val, specs)
    end

    # @!attribute [w] version
    # The version string for the {.stable} version of the formula.
    # The version is autodetected from the URL and/or tag so only needs to be
    # declared if it cannot be autodetected correctly.
    #
    # <pre>version "1.2-final"</pre>
    def version(val = nil)
      stable.version(val)
    end

    # @!attribute [w] mirror
    # Additional URLs for the {.stable} version of the formula.
    # These are only used if the {.url} fails to download. It's optional and
    # there can be more than one. Generally we add them when the main {.url}
    # is unreliable. If {.url} is really unreliable then we may swap the
    # {.mirror} and {.url}.
    #
    # <pre>mirror "https://in.case.the.host.is.down.example.com"
    # mirror "https://in.case.the.mirror.is.down.example.com</pre>
    def mirror(val)
      stable.mirror(val)
    end

    # @!attribute [w] sha256
    # @scope class
    # To verify the cached download's integrity and security we verify the
    # SHA-256 hash matches what we've declared in the {Formula}. To quickly fill
    # this value you can leave it blank and run `brew fetch --force` and it'll
    # tell you the currently valid value.
    #
    # <pre>sha256 "2a2ba417eebaadcb4418ee7b12fe2998f26d6e6f7fda7983412ff66a741ab6f7"</pre>
    def sha256(val)
      stable.sha256(val)
    end

    # @!attribute [w] bottle
    # Adds a {.bottle} {SoftwareSpec}.
    # This provides a pre-built binary package built by the Homebrew maintainers for you.
    # It will be installed automatically if there is a binary package for your platform
    # and you haven't passed or previously used any options on this formula.
    #
    # If you maintain your own repository, you can add your own bottle links.
    # @see https://docs.brew.sh/Bottles Bottles
    # You can ignore this block entirely if submitting to Homebrew/homebrew-core.
    # It'll be handled for you by the Brew Test Bot.
    #
    # <pre>bottle do
    #   root_url "https://example.com" # Optional root to calculate bottle URLs.
    #   rebuild 1 # Marks the old bottle as outdated without bumping the version/revision of the formula.
    #   # Optionally specify the HOMEBREW_CELLAR in which the bottles were built.
    #   sha256 cellar: "/brew/Cellar", catalina:    "ef65c759c5097a36323fa9c77756468649e8d1980a3a4e05695c05e39568967c"
    #   sha256 cellar: :any,           mojave:      "28f4090610946a4eb207df102d841de23ced0d06ba31cb79e040d883906dcd4f"
    #   sha256                         high_sierra: "91dd0caca9bd3f38c439d5a7b6f68440c4274945615fae035ff0a369264b8a2f"
    # end</pre>
    #
    # Homebrew maintainers aim to bottle all formulae that require compilation.
    #
    # Formulae that can be installed without compilation should be tagged with:
    # <pre>bottle :unneeded</pre>
    #
    # Formulae which should not be bottled should be tagged with:
    # <pre>bottle :disable, "reasons"</pre>
    sig { params(block: T.proc.bind(BottleSpecification).void).void }
    def bottle(&block)
      stable.bottle(&block)
    end

    # @private
    def build
      stable.build
    end

    # Get the `BUILD_FLAGS` from the formula's namespace set in `Formulary::load_formula`.
    # @private
    def build_flags
      namespace = T.must(to_s.split("::")[0..-2]).join("::")
      return [] if namespace.empty?

      mod = const_get(namespace)
      mod.const_get(:BUILD_FLAGS)
    end

    # @!attribute [w] stable
    # Allows adding {.depends_on} and {Patch}es just to the {.stable} {SoftwareSpec}.
    # This is required instead of using a conditional.
    # It is preferable to also pull the {url} and {sha256= sha256} into the block if one is added.
    #
    # <pre>stable do
    #   url "https://example.com/foo-1.0.tar.gz"
    #   sha256 "2a2ba417eebaadcb4418ee7b12fe2998f26d6e6f7fda7983412ff66a741ab6f7"
    #
    #   depends_on "libxml2"
    #   depends_on "libffi"
    # end</pre>
    def stable(&block)
      return @stable unless block

      @stable.instance_eval(&block)
    end

    # @!attribute [w] head
    # Adds a {.head} {SoftwareSpec}.
    # This can be installed by passing the `--HEAD` option to allow
    # installing software directly from a branch of a version-control repository.
    # If called as a method this provides just the {url} for the {SoftwareSpec}.
    # If a block is provided you can also add {.depends_on} and {Patch}es just to the {.head} {SoftwareSpec}.
    # The download strategies (e.g. `:using =>`) are the same as for {url}.
    # `master` is the default branch and doesn't need stating with a `branch:` parameter.
    # <pre>head "https://we.prefer.https.over.git.example.com/.git"</pre>
    # <pre>head "https://example.com/.git", branch: "name_of_branch"</pre>
    # or (if autodetect fails):
    # <pre>head "https://hg.is.awesome.but.git.has.won.example.com/", using: :hg</pre>
    def head(val = nil, specs = {}, &block)
      if block
        @head.instance_eval(&block)
      elsif val
        @head.url(val, specs)
      else
        @head
      end
    end

    # Additional downloads can be defined as {resource}s and accessed in the
    # install method. Resources can also be defined inside a {.stable} or
    # {.head} block. This mechanism replaces ad-hoc "subformula" classes.
    # <pre>resource "additional_files" do
    #   url "https://example.com/additional-stuff.tar.gz"
    #   sha256 "c6bc3f48ce8e797854c4b865f6a8ff969867bbcaebd648ae6fd825683e59fef2"
    # end</pre>
    def resource(name, klass = Resource, &block)
      specs.each do |spec|
        spec.resource(name, klass, &block) unless spec.resource_defined?(name)
      end
    end

    def go_resource(name, &block)
      specs.each { |spec| spec.go_resource(name, &block) }
    end

    # The dependencies for this formula. Use strings for the names of other
    # formulae. Homebrew provides some `:special` {Requirement}s for stuff
    # that needs extra handling (often changing some ENV vars or
    # deciding whether to use the system provided version).
    #
    # `:build` means this dependency is only needed during build.
    # <pre>depends_on "cmake" => :build</pre>
    #
    # `:test` means this dependency is only needed during testing.
    # <pre>depends_on "node" => :test</pre>
    #
    # `:recommended` dependencies are built by default.
    # But a `--without-...` option is generated to opt-out.
    # <pre>depends_on "readline" => :recommended</pre>
    #
    # `:optional` dependencies are NOT built by default unless the
    # auto-generated `--with-...` option is passed.
    # <pre>depends_on "glib" => :optional</pre>
    #
    # If you need to specify that another formula has to be built with/out
    # certain options (note, no `--` needed before the option):
    # <pre>depends_on "zeromq" => "with-pgm"
    # depends_on "qt" => ["with-qtdbus", "developer"] # Multiple options.</pre>
    #
    # Optional and enforce that "boost" is built with `--with-c++11`.
    # <pre>depends_on "boost" => [:optional, "with-c++11"]</pre>
    #
    # If a dependency is only needed in certain cases:
    # <pre>depends_on "sqlite" if MacOS.version >= :catalina
    # depends_on xcode: :build # If the formula really needs full Xcode to compile.
    # depends_on macos: :mojave # Needs at least macOS Mojave (10.14) to run.
    # </pre>
    #
    # It is possible to only depend on something if
    # `build.with?` or `build.without? "another_formula"`:
    # <pre>depends_on "postgresql" if build.without? "sqlite"</pre>
    def depends_on(dep)
      specs.each { |spec| spec.depends_on(dep) }
    end

    # Indicates use of dependencies provided by macOS.
    # On macOS this is a no-op (as we use the provided system libraries) unless
    # `:since` specifies a minimum macOS version.
    # On Linux this will act as {.depends_on}.
    def uses_from_macos(dep, bounds = {})
      specs.each { |spec| spec.uses_from_macos(dep, bounds) }
    end

    # @!attribute [w] option
    # Options can be used as arguments to `brew install`.
    # To switch features on/off: `"with-something"` or `"with-otherthing"`.
    # To use other software: `"with-other-software"` or `"without-foo"`.
    # Note that for {.depends_on} that are `:optional` or `:recommended`, options
    # are generated automatically.
    #
    # There are also some special options:
    #
    # - `:universal`: build a universal binary/library (e.g. on newer Intel Macs
    #   this means a combined x86_64/x86 binary/library).
    # <pre>option "with-spam", "The description goes here without a dot at the end"</pre>
    # <pre>option "with-qt", "Text here overwrites what's autogenerated by 'depends_on "qt" => :optional'"</pre>
    # <pre>option :universal</pre>
    def option(name, description = "")
      specs.each { |spec| spec.option(name, description) }
    end

    # @!attribute [w] deprecated_option
    # Deprecated options are used to rename options and migrate users who used
    # them to newer ones. They are mostly used for migrating non-`with` options
    # (e.g. `enable-debug`) to `with` options (e.g. `with-debug`).
    # <pre>deprecated_option "enable-debug" => "with-debug"</pre>
    def deprecated_option(hash)
      specs.each { |spec| spec.deprecated_option(hash) }
    end

    # External patches can be declared using resource-style blocks.
    # <pre>patch do
    #   url "https://example.com/example_patch.diff"
    #   sha256 "c6bc3f48ce8e797854c4b865f6a8ff969867bbcaebd648ae6fd825683e59fef2"
    # end</pre>
    #
    # A strip level of `-p1` is assumed. It can be overridden using a symbol
    # argument:
    # <pre>patch :p0 do
    #   url "https://example.com/example_patch.diff"
    #   sha256 "c6bc3f48ce8e797854c4b865f6a8ff969867bbcaebd648ae6fd825683e59fef2"
    # end</pre>
    #
    # Patches can be declared in stable and head blocks. This form is
    # preferred over using conditionals.
    # <pre>stable do
    #   patch do
    #     url "https://example.com/example_patch.diff"
    #     sha256 "c6bc3f48ce8e797854c4b865f6a8ff969867bbcaebd648ae6fd825683e59fef2"
    #   end
    # end</pre>
    #
    # Embedded (`__END__`) patches are declared like so:
    # <pre>patch :DATA
    # patch :p0, :DATA</pre>
    #
    # Patches can also be embedded by passing a string. This makes it possible
    # to provide multiple embedded patches while making only some of them
    # conditional.
    # <pre>patch :p0, "..."</pre>
    # @see https://docs.brew.sh/Formula-Cookbook#patches Patches
    def patch(strip = :p1, src = nil, &block)
      specs.each { |spec| spec.patch(strip, src, &block) }
    end

    # Defines launchd plist handling.
    #
    # Does your plist need to be loaded at startup?
    # <pre>plist_options startup: true</pre>
    #
    # Or only when necessary or desired by the user?
    # <pre>plist_options manual: "foo"</pre>
    #
    # Or perhaps you'd like to give the user a choice? Ooh fancy.
    # <pre>plist_options startup: true, manual: "foo start"</pre>
    #
    # @deprecated Please use {Homebrew::Service.require_root} instead.
    def plist_options(options)
<<<<<<< HEAD
      # odeprecated "plist_options", "service.require_root"
=======
      odeprecated "plist_options", "service.require_root"
>>>>>>> f67d4c4e
      @plist_startup = options[:startup]
      @plist_manual = options[:manual]
    end

    # One or more formulae that conflict with this one and why.
    # <pre>conflicts_with "imagemagick", because: "both install `convert` binaries"</pre>
    def conflicts_with(*names)
      opts = names.last.is_a?(Hash) ? names.pop : {}
      names.each { |name| conflicts << FormulaConflict.new(name, opts[:because]) }
    end

    # Skip cleaning paths in a formula.
    #
    # Sometimes the formula {Cleaner cleaner} breaks things.
    # Preserve cleaned paths with:
    # <pre>skip_clean "bin/foo", "lib/bar"</pre>
    # Keep .la files with:
    # <pre>skip_clean :la</pre>
    def skip_clean(*paths)
      paths.flatten!
      # Specifying :all is deprecated and will become an error
      skip_clean_paths.merge(paths)
    end

    # Software that will not be symlinked into the `brew --prefix` and will
    # only live in its Cellar. Other formulae can depend on it and Homebrew
    # will add the necessary includes, libraries, and other paths while
    # building that other formula.
    #
    # Keg-only formulae are not in your PATH and are not seen by compilers
    # if you build your own software outside of Homebrew. This way, we
    # don't shadow software provided by macOS.
    # <pre>keg_only :provided_by_macos</pre>
    # <pre>keg_only :versioned_formulae</pre>
    # <pre>keg_only "because I want it so"</pre>
    def keg_only(reason, explanation = "")
      @keg_only_reason = KegOnlyReason.new(reason, explanation)
    end

    # Pass `:skip` to this method to disable post-install stdlib checking.
    def cxxstdlib_check(check_type)
      define_method(:skip_cxxstdlib_check?) { true } if check_type == :skip
    end

    # Marks the {Formula} as failing with a particular compiler so it will fall back to others.
    # For Apple compilers, this should be in the format:
    # <pre>fails_with :clang do
    #   build 600
    #   cause "multiple configure and compile errors"
    # end</pre>
    #
    # The block may be omitted, and if present the build may be omitted;
    # if so, then the compiler will not be allowed for *all* versions.
    #
    # `major_version` should be the major release number only, for instance
    # '7' for the GCC 7 series (7.0, 7.1, etc.).
    # If `version` or the block is omitted, then the compiler will
    # not be allowed for all compilers in that series.
    #
    # For example, if a bug is only triggered on GCC 7.1 but is not
    # encountered on 7.2:
    #
    # <pre>fails_with :gcc => '7' do
    #   version '7.1'
    # end</pre>
    def fails_with(compiler, &block)
      specs.each { |spec| spec.fails_with(compiler, &block) }
    end

    # Marks the {Formula} as needing a certain standard, so Homebrew
    # will fall back to other compilers if the default compiler
    # does not implement that standard.
    #
    # We generally prefer to {.depends_on} a desired compiler and to
    # explicitly use that compiler in a formula's {#install} block,
    # rather than implicitly finding a suitable compiler with `needs`.
    #
    # @see #fails_with
    def needs(*standards)
      specs.each { |spec| spec.needs(*standards) }
    end

    # A test is required for new formulae and makes us happy.
    # @return [Boolean]
    #
    # The block will create, run in and delete a temporary directory.
    #
    # We want tests that don't require any user input
    # and test the basic functionality of the application.
    # For example, `foo build-foo input.foo` is a good test
    # and `foo --version` or `foo --help` are bad tests.
    # However, a bad test is better than no test at all.
    #
    # @see https://docs.brew.sh/Formula-Cookbook#add-a-test-to-the-formula Tests
    #
    # <pre>(testpath/"test.file").write <<~EOS
    #   writing some test file, if you need to
    # EOS
    # assert_equal "OK", shell_output("test_command test.file").strip</pre>
    #
    # Need complete control over stdin, stdout?
    # <pre>require "open3"
    # Open3.popen3("#{bin}/example", "argument") do |stdin, stdout, _|
    #   stdin.write("some text")
    #   stdin.close
    #   assert_equal "result", stdout.read
    # end</pre>
    #
    # The test will fail if it returns false, or if an exception is raised.
    # Failed assertions and failed `system` commands will raise exceptions.
    def test(&block)
      define_method(:test, &block)
    end

    # @!attribute [w] livecheck
    # {Livecheck} can be used to check for newer versions of the software.
    # This method evaluates the DSL specified in the livecheck block of the
    # {Formula} (if it exists) and sets the instance variables of a {Livecheck}
    # object accordingly. This is used by `brew livecheck` to check for newer
    # versions of the software.
    #
    # <pre>livecheck do
    #   skip "Not maintained"
    #   url "https://example.com/foo/releases"
    #   regex /foo-(\d+(?:\.\d+)+)\.tar/
    # end</pre>
    def livecheck(&block)
      return @livecheck unless block

      @livecheckable = true
      @livecheck.instance_eval(&block)
    end

    # @!attribute [w] service
    # Service can be used to define services.
    # This method evaluates the DSL specified in the service block of the
    # {Formula} (if it exists) and sets the instance variables of a Service
    # object accordingly. This is used by `brew install` to generate a service file.
    #
    # <pre>service do
    #   run [opt_bin/"foo"]
    # end</pre>
    def service(&block)
      return @service_block unless block

      @service_block = block
    end

    # Defines whether the {Formula}'s bottle can be used on the given Homebrew
    # installation.
    #
    # For example, if the bottle requires the Xcode CLT to be installed a
    # {Formula} would declare:
    # <pre>pour_bottle? do
    #   reason "The bottle needs the Xcode CLT to be installed."
    #   satisfy { MacOS::CLT.installed? }
    # end</pre>
    #
    # If `satisfy` returns `false` then a bottle will not be used and instead
    # the {Formula} will be built from source and `reason` will be printed.
    #
    # Alternatively, a preset reason can be passed as a symbol:
    # <pre>pour_bottle? only_if: :clt_installed</pre>
    def pour_bottle?(only_if: nil, &block)
      @pour_bottle_check = PourBottleCheck.new(self)

      if only_if.present? && block.present?
        raise ArgumentError, "Do not pass both a preset condition and a block to `pour_bottle?`"
      end

      block ||= case only_if
      when :clt_installed
        lambda do |_|
          on_macos do
            T.cast(self, PourBottleCheck).reason(+<<~EOS)
              The bottle needs the Apple Command Line Tools to be installed.
                You can install them, if desired, with:
                  xcode-select --install
            EOS
            T.cast(self, PourBottleCheck).satisfy { MacOS::CLT.installed? }
          end
        end
      when :default_prefix
        lambda do |_|
          T.cast(self, PourBottleCheck).reason(+<<~EOS)
            The bottle (and many others) needs to be installed into #{Homebrew::DEFAULT_PREFIX}.
          EOS
          T.cast(self, PourBottleCheck).satisfy { HOMEBREW_PREFIX.to_s == Homebrew::DEFAULT_PREFIX }
        end
      else
        raise ArgumentError, "Invalid preset `pour_bottle?` condition" if only_if.present?
      end

      @pour_bottle_check.instance_eval(&block)
    end

    # Deprecates a {Formula} (on the given date) so a warning is
    # shown on each installation. If the date has not yet passed the formula
    # will not be deprecated.
    # <pre>deprecate! date: "2020-08-27", because: :unmaintained</pre>
    # <pre>deprecate! date: "2020-08-27", because: "has been replaced by foo"</pre>
    # @see https://docs.brew.sh/Deprecating-Disabling-and-Removing-Formulae
    # @see DeprecateDisable::DEPRECATE_DISABLE_REASONS
    def deprecate!(date:, because:)
      @deprecation_date = Date.parse(date)
      return if @deprecation_date > Date.today

      @deprecation_reason = because
      @deprecated = true
    end

    # Whether this {Formula} is deprecated (i.e. warns on installation).
    # Defaults to false.
    # @return [Boolean]
    # @see .deprecate!
    def deprecated?
      @deprecated == true
    end

    # The date that this {Formula} was or becomes deprecated.
    # Returns `nil` if no date is specified.
    # @return Date
    # @see .deprecate!
    attr_reader :deprecation_date

    # The reason for deprecation of a {Formula}.
    # @return [nil] if no reason was provided or the formula is not deprecated.
    # @return [String, Symbol]
    # @see .deprecate!
    attr_reader :deprecation_reason

    # Disables a {Formula} (on the given date) so it cannot be
    # installed. If the date has not yet passed the formula
    # will be deprecated instead of disabled.
    # <pre>disable! date: "2020-08-27", because: :does_not_build</pre>
    # <pre>disable! date: "2020-08-27", because: "has been replaced by foo"</pre>
    # @see https://docs.brew.sh/Deprecating-Disabling-and-Removing-Formulae
    # @see DeprecateDisable::DEPRECATE_DISABLE_REASONS
    def disable!(date:, because:)
      @disable_date = Date.parse(date)

      if @disable_date > Date.today
        @deprecation_reason = because
        @deprecated = true
        return
      end

      @disable_reason = because
      @disabled = true
    end

    # Whether this {Formula} is disabled (i.e. cannot be installed).
    # Defaults to false.
    # @return [Boolean]
    # @see .disable!
    def disabled?
      @disabled == true
    end

    # The date that this {Formula} was or becomes disabled.
    # Returns `nil` if no date is specified.
    # @return Date
    # @see .disable!
    attr_reader :disable_date

    # The reason this {Formula} is disabled.
    # Returns `nil` if no reason was provided or the formula is not disabled.
    # @return [String, Symbol]
    # @see .disable!
    attr_reader :disable_reason

    # Permit overwriting certain files while linking.
    #
    # Sometimes we accidentally install files outside prefix. Once we fix that,
    # users will get a link conflict error. Overwrite those files with:
    # <pre>link_overwrite "bin/foo", "lib/bar"</pre>
    # <pre>link_overwrite "share/man/man1/baz-*"</pre>
    def link_overwrite(*paths)
      paths.flatten!
      link_overwrite_paths.merge(paths)
    end

    # Permit links to certain libraries that don't exist. Available on Linux only.
    def ignore_missing_libraries(*libs)
      odeprecated "ignore_missing_libraries"
      unless Homebrew::SimulateSystem.simulating_or_running_on_linux?
        raise FormulaSpecificationError, "#{__method__} is available on Linux only"
      end

      libraries = libs.flatten
      if libraries.any? { |x| !x.is_a?(String) && !x.is_a?(Regexp) }
        raise FormulaSpecificationError, "#{__method__} can handle Strings and Regular Expressions only"
      end

      allowed_missing_libraries.merge(libraries)
    end
  end
end

require "extend/os/formula"<|MERGE_RESOLUTION|>--- conflicted
+++ resolved
@@ -1017,11 +1017,7 @@
   # The generated launchd {.plist} file path.
   sig { returns(Pathname) }
   def plist_path
-<<<<<<< HEAD
-    # odeprecated "formula.plist_path", "formula.launchd_service_path"
-=======
     odeprecated "formula.plist_path", "formula.launchd_service_path"
->>>>>>> f67d4c4e
     launchd_service_path
   end
 
@@ -3156,11 +3152,7 @@
     #
     # @deprecated Please use {Homebrew::Service.require_root} instead.
     def plist_options(options)
-<<<<<<< HEAD
-      # odeprecated "plist_options", "service.require_root"
-=======
       odeprecated "plist_options", "service.require_root"
->>>>>>> f67d4c4e
       @plist_startup = options[:startup]
       @plist_manual = options[:manual]
     end
