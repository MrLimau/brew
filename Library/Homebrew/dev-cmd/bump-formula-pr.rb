#:  * `bump-formula-pr` [`--devel`] [`--dry-run` [`--write`]] [`--audit`|`--strict`] [`--mirror=`<URL>] [`--version=`<version>] [`--message=`<message>] (`--url=`<URL> `--sha256=`<sha-256>|`--tag=`<tag> `--revision=`<revision>) <formula>:
#:    Creates a pull request to update the formula with a new URL or a new tag.
#:
#:    If a <URL> is specified, the <sha-256> checksum of the new download must
#:    also be specified. A best effort to determine the <sha-256> and <formula>
#:    name will be made if either or both values are not supplied by the user.
#:
#:    If a <tag> is specified, the git commit <revision> corresponding to that
#:    tag must also be specified.
#:
#:    If `--devel` is passed, bump the development rather than stable version.
#:    The development spec must already exist.
#:
#:    If `--dry-run` is passed, print what would be done rather than doing it.
#:
#:    If `--write` is passed along with `--dry-run`, perform a not-so-dry run
#:    making the expected file modifications but not taking any git actions.
#:
#:    If `--audit` is passed, run `brew audit` before opening the PR.
#:
#:    If `--strict` is passed, run `brew audit --strict` before opening the PR.
#:
#:    If `--mirror=`<URL> is passed, use the value as a mirror URL.
#:
#:    If `--version=`<version> is passed, use the value to override the value
#:    parsed from the URL or tag. Note that `--version=0` can be used to delete
#:    an existing `version` override from a formula if it has become redundant.
#:
#:    If `--message=`<message> is passed, append <message> to the default PR
#:    message.
#:
#:    If `--no-browse` is passed, don't pass the `--browse` argument to `hub`
#:    which opens the pull request URL in a browser. Instead, output it to the
#:    command line.
#:
#:    If `--quiet` is passed, don't output replacement messages or warn about
#:    duplicate pull requests.
#:
#:    Note that this command cannot be used to transition a formula from a
#:    URL-and-sha256 style specification into a tag-and-revision style
#:    specification, nor vice versa. It must use whichever style specification
#:    the preexisting formula already uses.

require "formula"
require "cli_parser"

module Homebrew
  module_function

  def bump_formula_pr
    @bump_args = Homebrew::CLI::Parser.parse do
      switch    "--devel"
      switch    "-n", "--dry-run"
      switch    "--write"
      switch    "--audit"
      switch    "--strict"
      switch    "--no-browse"
      switch    :quiet
      switch    :force
      switch    :verbose
      switch    :debug

      flag      "--url="
      flag      "--revision="
      flag      "--tag=",         required_for: "--revision="
      flag      "--sha256=",      depends_on: "--url="
      flag      "--mirror="
      flag      "--version="
      flag      "--message="

      conflicts "--url", "--tag"
    end

    # As this command is simplifying user run commands then let's just use a
    # user path, too.
    ENV["PATH"] = ENV["HOMEBREW_PATH"]

    # Use the user's browser, too.
    ENV["BROWSER"] = ENV["HOMEBREW_BROWSER"]

    # Setup GitHub environment variables
    %w[GITHUB_USER GITHUB_PASSWORD GITHUB_TOKEN].each do |env|
      homebrew_env = ENV["HOMEBREW_#{env}"]
      next unless homebrew_env
      next if homebrew_env.empty?
      ENV[env] = homebrew_env
    end

    formula = ARGV.formulae.first

    if formula
      check_for_duplicate_pull_requests(formula)
      checked_for_duplicates = true
    end

    new_url = @bump_args.url
    if new_url && !formula
      # Split the new URL on / and find any formulae that have the same URL
      # except for the last component, but don't try to match any more than the
      # first five components since sometimes the last component isn't the only
      # one to change.
      new_url_split = new_url.split("/")
      maximum_url_components_to_match = 5
      components_to_match = [new_url_split.count - 1, maximum_url_components_to_match].min
      base_url = new_url_split.first(components_to_match).join("/")
      base_url = /#{Regexp.escape(base_url)}/
      is_devel = @bump_args.devel?
      guesses = []
      Formula.each do |f|
        if is_devel && f.devel && f.devel.url && f.devel.url.match(base_url)
          guesses << f
        elsif f.stable&.url && f.stable.url.match(base_url)
          guesses << f
        end
      end
      if guesses.count == 1
        formula = guesses.shift
      elsif guesses.count > 1
        odie "Couldn't guess formula for sure: could be one of these:\n#{guesses}"
      end
    end
    odie "No formula found!" unless formula

    check_for_duplicate_pull_requests(formula) unless checked_for_duplicates

    requested_spec, formula_spec = if @bump_args.devel?
      devel_message = " (devel)"
      [:devel, formula.devel]
    else
      [:stable, formula.stable]
    end
    odie "#{formula}: no #{requested_spec} specification found!" unless formula_spec

    hash_type, old_hash = if (checksum = formula_spec.checksum)
      [checksum.hash_type, checksum.hexdigest]
    end

    new_hash = @bump_args[hash_type] if hash_type
    new_tag = @bump_args.tag
    new_revision = @bump_args.revision
    new_mirror = @bump_args.mirror
    forced_version = @bump_args.version
    new_url_hash = if new_url && new_hash
      true
    elsif new_tag && new_revision
      false
    elsif !hash_type
      odie "#{formula}: no --tag=/--revision= arguments specified!"
    elsif !new_url
      odie "#{formula}: no --url= argument specified!"
    else
      new_mirror = case new_url
      when requested_spec != :devel && %r{.*ftp.gnu.org/gnu.*}
        new_url.sub "ftp.gnu.org/gnu", "ftpmirror.gnu.org"
      when %r{.*mirrors.ocf.berkeley.edu/debian.*}
        new_url.sub "mirrors.ocf.berkeley.edu/debian", "mirrorservice.org/sites/ftp.debian.org/debian"
      end
      resource = Resource.new { @url = new_url }
      resource.download_strategy = DownloadStrategyDetector.detect_from_url(new_url)
      resource.owner = Resource.new(formula.name)
      resource.version = forced_version if forced_version
      odie "No --version= argument specified!" unless resource.version
      resource_path = resource.fetch
      tar_file_extensions = %w[.tar .tb2 .tbz .tbz2 .tgz .tlz .txz .tZ]
      if tar_file_extensions.any? { |extension| new_url.include? extension }
        gnu_tar_gtar_path = HOMEBREW_PREFIX/"opt/gnu-tar/bin/gtar"
        gnu_tar_gtar = gnu_tar_gtar_path if gnu_tar_gtar_path.executable?
        tar = which("gtar") || gnu_tar_gtar || which("tar")
        if Utils.popen_read(tar, "-tf", resource_path) =~ %r{/.*\.}
          new_hash = resource_path.sha256
        else
          odie "#{resource_path} is not a valid tar file!"
        end
      else
        new_hash = resource_path.sha256
      end
    end

    if @bump_args.dry_run?
      ohai "brew update"
    else
      safe_system "brew", "update"
    end

    old_formula_version = formula_version(formula, requested_spec)

    replacement_pairs = []
    if requested_spec == :stable && formula.revision.nonzero?
      replacement_pairs << [/^  revision \d+\n(\n(  head "))?/m, "\\2"]
    end

    replacement_pairs += formula_spec.mirrors.map do |mirror|
      [/ +mirror \"#{Regexp.escape(mirror)}\"\n/m, ""]
    end

    replacement_pairs += if new_url_hash
      [
        [/#{Regexp.escape(formula_spec.url)}/, new_url],
        [old_hash, new_hash],
      ]
    else
      [
        [formula_spec.specs[:tag], new_tag],
        [formula_spec.specs[:revision], new_revision],
      ]
    end

    backup_file = File.read(formula.path) unless @bump_args.dry_run?

    if new_mirror
      replacement_pairs << [/^( +)(url \"#{Regexp.escape(new_url)}\"\n)/m, "\\1\\2\\1mirror \"#{new_mirror}\"\n"]
    end

    if forced_version && forced_version != "0"
      if requested_spec == :stable
        if File.read(formula.path).include?("version \"#{old_formula_version}\"")
          replacement_pairs << [old_formula_version.to_s, forced_version]
        elsif new_mirror
          replacement_pairs << [/^( +)(mirror \"#{new_mirror}\"\n)/m, "\\1\\2\\1version \"#{forced_version}\"\n"]
        else
          replacement_pairs << [/^( +)(url \"#{new_url}\"\n)/m, "\\1\\2\\1version \"#{forced_version}\"\n"]
        end
      elsif requested_spec == :devel
        replacement_pairs << [/(  devel do.+?version \")#{old_formula_version}(\"\n.+?end\n)/m, "\\1#{forced_version}\\2"]
      end
    elsif forced_version && forced_version == "0"
      if requested_spec == :stable
        replacement_pairs << [/^  version \"[\w\.\-\+]+\"\n/m, ""]
      elsif requested_spec == :devel
        replacement_pairs << [/(  devel do.+?)^ +version \"[^\n]+\"\n(.+?end\n)/m, "\\1\\2"]
      end
    end
    new_contents = inreplace_pairs(formula.path, replacement_pairs)

    new_formula_version = formula_version(formula, requested_spec, new_contents)

    if new_formula_version < old_formula_version
      formula.path.atomic_write(backup_file) unless @bump_args.dry_run?
      odie <<~EOS
        You probably need to bump this formula manually since changing the
        version from #{old_formula_version} to #{new_formula_version} would be a downgrade.
      EOS
    elsif new_formula_version == old_formula_version
      formula.path.atomic_write(backup_file) unless @bump_args.dry_run?
      odie <<~EOS
        You probably need to bump this formula manually since the new version
        and old version are both #{new_formula_version}.
      EOS
    end

    if @bump_args.dry_run?
      if @bump_args.strict?
        ohai "brew audit --strict #{formula.path.basename}"
      elsif @bump_args.audit?
        ohai "brew audit #{formula.path.basename}"
      end
    else
      failed_audit = false
      if @bump_args.strict?
        system HOMEBREW_BREW_FILE, "audit", "--strict", formula.path
        failed_audit = !$CHILD_STATUS.success?
      elsif @bump_args.audit?
        system HOMEBREW_BREW_FILE, "audit", formula.path
        failed_audit = !$CHILD_STATUS.success?
      end
      if failed_audit
        formula.path.atomic_write(backup_file)
        odie "brew audit failed!"
      end
    end

    formula.path.parent.cd do
      branch = "#{formula.name}-#{new_formula_version}"
      git_dir = Utils.popen_read("git rev-parse --git-dir").chomp
      shallow = !git_dir.empty? && File.exist?("#{git_dir}/shallow")

      if @bump_args.dry_run?
        ohai "fork repository with GitHub API"
        ohai "git fetch --unshallow origin" if shallow
        ohai "git checkout --no-track -b #{branch} origin/master"
        ohai "git commit --no-edit --verbose --message='#{formula.name} #{new_formula_version}#{devel_message}' -- #{formula.path}"
        ohai "git push --set-upstream $HUB_REMOTE #{branch}:#{branch}"
        ohai "create pull request with GitHub API"
        ohai "git checkout -"
      else

        begin
          response = GitHub.create_fork(formula.tap.full_name)
          # GitHub API responds immediately but fork takes a few seconds to be ready.
          sleep 3
<<<<<<< HEAD
        rescue *GitHub.api_errors => e
          formula.path.atomic_write(backup_file) unless ARGV.dry_run?
=======
        rescue *gh_api_errors => e
          formula.path.atomic_write(backup_file) unless @bump_args.dry_run?
>>>>>>> 11f81f41
          odie "Unable to fork: #{e.message}!"
        end

        remote_url = response.fetch("clone_url")
        username = response.fetch("owner").fetch("login")

        safe_system "git", "fetch", "--unshallow", "origin" if shallow
        safe_system "git", "checkout", "--no-track", "-b", branch, "origin/master"
        safe_system "git", "commit", "--no-edit", "--verbose",
          "--message=#{formula.name} #{new_formula_version}#{devel_message}",
          "--", formula.path
        safe_system "git", "push", "--set-upstream", remote_url, "#{branch}:#{branch}"
        safe_system "git", "checkout", "--quiet", "-"
        pr_message = <<~EOS
          Created with `brew bump-formula-pr`.
        EOS
        user_message = @bump_args.message
        if user_message
          pr_message += "\n" + <<~EOS
            ---

            #{user_message}
          EOS
        end
        pr_title = "#{formula.name} #{new_formula_version}#{devel_message}"

        begin
          url = GitHub.create_pull_request(formula.tap.full_name, pr_title,
                                           "#{username}:#{branch}", "master", pr_message)["html_url"]
          if @bump_args.no_browse?
            puts url
          else
            exec_browser url
          end
        rescue *GitHub.api_errors => e
          odie "Unable to open pull request: #{e.message}!"
        end
      end
    end
  end

  def inreplace_pairs(path, replacement_pairs)
    if @bump_args.dry_run?
      contents = path.open("r") { |f| Formulary.ensure_utf8_encoding(f).read }
      contents.extend(StringInreplaceExtension)
      replacement_pairs.each do |old, new|
        unless Homebrew.args.quiet?
          ohai "replace #{old.inspect} with #{new.inspect}"
        end
        contents.gsub!(old, new)
      end
      unless contents.errors.empty?
        raise Utils::InreplaceError, path => contents.errors
      end
      path.atomic_write(contents) if @bump_args.write?
      contents
    else
      Utils::Inreplace.inreplace(path) do |s|
        replacement_pairs.each do |old, new|
          unless Homebrew.args.quiet?
            ohai "replace #{old.inspect} with #{new.inspect}"
          end
          s.gsub!(old, new)
        end
      end
      path.open("r") { |f| Formulary.ensure_utf8_encoding(f).read }
    end
  end

  def formula_version(formula, spec, contents = nil)
    name = formula.name
    path = formula.path
    if contents
      Formulary.from_contents(name, path, contents, spec).version
    else
      Formulary::FormulaLoader.new(name, path).get_formula(spec).version
    end
  end

  def fetch_pull_requests(formula)
    GitHub.issues_for_formula(formula.name, tap: formula.tap).select do |pr|
      pr["html_url"].include?("/pull/") &&
        /(^|\s)#{Regexp.quote(formula.name)}(:|\s|$)/i =~ pr["title"]
    end
  rescue GitHub::RateLimitExceededError => e
    opoo e.message
    []
  end

  def check_for_duplicate_pull_requests(formula)
    pull_requests = fetch_pull_requests(formula)
    return unless pull_requests
    return if pull_requests.empty?
    duplicates_message = <<~EOS
      These open pull requests may be duplicates:
      #{pull_requests.map { |pr| "#{pr["title"]} #{pr["html_url"]}" }.join("\n")}
    EOS
    error_message = "Duplicate PRs should not be opened. Use --force to override this error."
    if Homebrew.args.force? && !Homebrew.args.quiet?
      opoo duplicates_message
    elsif !Homebrew.args.force? && Homebrew.args.quiet?
      odie error_message
    elsif !Homebrew.args.force?
      odie <<~EOS
        #{duplicates_message.chomp}
        #{error_message}
      EOS
    end
  end
end<|MERGE_RESOLUTION|>--- conflicted
+++ resolved
@@ -288,13 +288,8 @@
           response = GitHub.create_fork(formula.tap.full_name)
           # GitHub API responds immediately but fork takes a few seconds to be ready.
           sleep 3
-<<<<<<< HEAD
         rescue *GitHub.api_errors => e
-          formula.path.atomic_write(backup_file) unless ARGV.dry_run?
-=======
-        rescue *gh_api_errors => e
           formula.path.atomic_write(backup_file) unless @bump_args.dry_run?
->>>>>>> 11f81f41
           odie "Unable to fork: #{e.message}!"
         end
 
