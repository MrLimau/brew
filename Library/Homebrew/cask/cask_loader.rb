# typed: true
# frozen_string_literal: true

require "cask/cache"
require "cask/cask"
require "uri"

module Cask
  # Loads a cask from various sources.
  #
  # @api private
  module CaskLoader
    extend Context

    module ILoader
      extend T::Sig
      extend T::Helpers
      interface!

      sig { abstract.params(config: Config).returns(Cask) }
      def load(config:); end
    end

    # Loads a cask from a string.
    class FromContentLoader
      include ILoader
      attr_reader :content, :tap

      def self.can_load?(ref)
        return false unless ref.respond_to?(:to_str)

        content = ref.to_str

        # Cache compiled regex
        @regex ||= begin
          token  = /(?:"[^"]*"|'[^']*')/
          curly  = /\(\s*#{token.source}\s*\)\s*\{.*\}/
          do_end = /\s+#{token.source}\s+do(?:\s*;\s*|\s+).*end/
          /\A\s*cask(?:#{curly.source}|#{do_end.source})\s*\Z/m
        end

        content.match?(@regex)
      end

      def initialize(content, tap: nil)
        @content = content.force_encoding("UTF-8")
        @tap = tap
      end

      def load(config:)
        @config = config

        instance_eval(content, __FILE__, __LINE__)
      end

      private

      def cask(header_token, **options, &block)
        Cask.new(header_token, source: content, tap: tap, **options, config: @config, &block)
      end
    end

    # Loads a cask from a path.
    class FromPathLoader < FromContentLoader
      def self.can_load?(ref)
        path = Pathname(ref)
        %w[.rb .json].include?(path.extname) && path.expand_path.exist?
      end

      attr_reader :token, :path

      def initialize(path) # rubocop:disable Lint/MissingSuper
        path = Pathname(path).expand_path

        @token = path.basename(path.extname).to_s
        @path = path
      end

      def load(config:)
        raise CaskUnavailableError.new(token, "'#{path}' does not exist.")  unless path.exist?
        raise CaskUnavailableError.new(token, "'#{path}' is not readable.") unless path.readable?
        raise CaskUnavailableError.new(token, "'#{path}' is not a file.")   unless path.file?

        @content = path.read(encoding: "UTF-8")
        @config = config

        if path.extname == ".json"
          return FromAPILoader.new(token, from_json: JSON.parse(@content)).load(config: config)
        end

        begin
          instance_eval(content, path).tap do |cask|
            raise CaskUnreadableError.new(token, "'#{path}' does not contain a cask.") unless cask.is_a?(Cask)
          end
        rescue NameError, ArgumentError, ScriptError => e
          error = CaskUnreadableError.new(token, e.message)
          error.set_backtrace e.backtrace
          raise error
        end
      end

      private

      def cask(header_token, **options, &block)
        raise CaskTokenMismatchError.new(token, header_token) if token != header_token

        super(header_token, **options, sourcefile_path: path, &block)
      end
    end

    # Loads a cask from a URI.
    class FromURILoader < FromPathLoader
      extend T::Sig

      def self.can_load?(ref)
        # Cache compiled regex
        @uri_regex ||= begin
          uri_regex = ::URI::DEFAULT_PARSER.make_regexp
          Regexp.new("\\A#{uri_regex.source}\\Z", uri_regex.options)
        end

        return false unless ref.to_s.match?(@uri_regex)

        uri = URI(ref)
        return false unless uri.path

        true
      end

      attr_reader :url

      sig { params(url: T.any(URI::Generic, String)).void }
      def initialize(url)
        @url = URI(url)
        super Cache.path/File.basename(T.must(@url.path))
      end

      def load(config:)
        path.dirname.mkpath

        begin
          ohai "Downloading #{url}"
          curl_download url, to: path
        rescue ErrorDuringExecution
          raise CaskUnavailableError.new(token, "Failed to download #{Formatter.url(url)}.")
        end

        super
      end
    end

    # Loads a cask from a tap path.
    class FromTapPathLoader < FromPathLoader
      def self.can_load?(ref)
        super && !Tap.from_path(ref).nil?
      end

      def initialize(path)
        @tap = Tap.from_path(path)
        super(path)
      end
    end

    # Loads a cask from a specific tap.
    class FromTapLoader < FromTapPathLoader
      def self.can_load?(ref)
        ref.to_s.match?(HOMEBREW_TAP_CASK_REGEX)
      end

      def initialize(tapped_name)
        user, repo, token = tapped_name.split("/", 3)
        tap = Tap.fetch(user, repo)
        cask = CaskLoader.find_cask_in_tap(token, tap)
        super cask
      end

      def load(config:)
        raise TapCaskUnavailableError.new(tap, token) unless tap.installed?

        super
      end
    end

    # Loads a cask from the default tap path.
    class FromDefaultTapPathLoader < FromTapPathLoader
      def self.can_load?(ref)
        super CaskLoader.default_path(ref)
      end

      def initialize(ref)
        super CaskLoader.default_path(ref)
      end
    end

    # Loads a cask from an existing {Cask} instance.
    class FromInstanceLoader
      include ILoader
      def self.can_load?(ref)
        ref.is_a?(Cask)
      end

      def initialize(cask)
        @cask = cask
      end

      def load(config:)
        @cask
      end
    end

    # Loads a cask from the JSON API.
    class FromAPILoader
      include ILoader
      attr_reader :token, :path

      def self.can_load?(ref)
        return false if Homebrew::EnvConfig.no_install_from_api?
        return false unless ref.is_a?(String)
        return false unless ref.match?(HOMEBREW_MAIN_TAP_CASK_REGEX)

        token = ref.delete_prefix("homebrew/cask/")
        Homebrew::API::Cask.all_casks.key?(token)
      end

      def initialize(token, from_json: nil)
        @token = token.delete_prefix("homebrew/cask/")
        @path = CaskLoader.default_path(token)
        @from_json = from_json
      end

      def load(config:)
        json_cask = @from_json || Homebrew::API::Cask.all_casks[token]

        cask_options = {
          loaded_from_api: true,
          source:          JSON.pretty_generate(json_cask),
          config:          config,
          loader:          self,
        }

        json_cask = Homebrew::API.merge_variations(json_cask).deep_symbolize_keys.freeze

        cask_options[:tap] = Tap.fetch(json_cask[:tap]) if json_cask[:tap].to_s.include?("/")

        user_agent = json_cask.dig(:url_specs, :user_agent)
        json_cask[:url_specs][:user_agent] = user_agent[1..].to_sym if user_agent && user_agent[0] == ":"
        if (using = json_cask.dig(:url_specs, :using))
          json_cask[:url_specs][:using] = using.to_sym
        end

        api_cask = Cask.new(token, **cask_options) do
          version json_cask[:version]

          if json_cask[:sha256] == "no_check"
            sha256 :no_check
          else
            sha256 json_cask[:sha256]
          end

          url json_cask[:url], **json_cask.fetch(:url_specs, {})
          appcast json_cask[:appcast] if json_cask[:appcast].present?
          json_cask[:name].each do |cask_name|
            name cask_name
          end
          desc json_cask[:desc]
          homepage json_cask[:homepage]

          auto_updates json_cask[:auto_updates] unless json_cask[:auto_updates].nil?
          conflicts_with(**json_cask[:conflicts_with]) if json_cask[:conflicts_with].present?

          if json_cask[:depends_on].present?
            dep_hash = json_cask[:depends_on].to_h do |dep_key, dep_value|
              # Arch dependencies are encoded like `{ type: :intel, bits: 64 }`
              # but `depends_on arch:` only accepts `:intel` or `:arm64`
              if dep_key == :arch
                next [:arch, :intel] if dep_value.first[:type] == "intel"

                next [:arch, :arm64]
              end

              next [dep_key, dep_value] unless dep_key == :macos

              dep_type = dep_value.keys.first
              if dep_type == :==
                version_symbols = dep_value[dep_type].map do |version|
                  MacOSVersions::SYMBOLS.key(version) || version
                end
                next [dep_key, version_symbols]
              end

              version_symbol = dep_value[dep_type].first
              version_symbol = MacOSVersions::SYMBOLS.key(version_symbol) || version_symbol
              [dep_key, "#{dep_type} :#{version_symbol}"]
            end.compact
            depends_on(**dep_hash)
          end

          if json_cask[:container].present?
            container_hash = json_cask[:container].to_h do |container_key, container_value|
              next [container_key, container_value] unless container_key == :type

              [container_key, container_value.to_sym]
            end
            container(**container_hash)
          end

          json_cask[:artifacts].each do |artifact|
            # convert generic string replacements into actual ones
            artifact = cask.loader.from_h_gsubs(artifact, appdir)
            key = artifact.keys.first
            if artifact[key].nil?
              # for artifacts with blocks that can't be loaded from the API
              send(key) {} # empty on purpose
            else
              send(key, *artifact[key])
            end
          end

          if json_cask[:caveats].present?
            # convert generic string replacements into actual ones
            caveats cask.loader.from_h_string_gsubs(json_cask[:caveats], appdir)
          end
        end
        api_cask.populate_from_api!(json_cask)
        api_cask
      end

      def from_h_string_gsubs(string, appdir)
        string.to_s
<<<<<<< HEAD
              .gsub(HOMEBREW_HOME_PLACEHOLDER, Dir.home)
              .gsub(HOMEBREW_PREFIX_PLACEHOLDER, HOMEBREW_PREFIX)
              .gsub(HOMEBREW_CASK_APPDIR_PLACEHOLDER, appdir)
              .gsub(Cask::HOMEBREW_OLD_PREFIX_PLACEHOLDER, HOMEBREW_PREFIX)
=======
              .gsub(Cask::HOME_PLACEHOLDER, Dir.home)
              .gsub(Cask::HOMEBREW_PREFIX_PLACEHOLDER, HOMEBREW_PREFIX)
              .gsub(Cask::APPDIR_PLACEHOLDER, appdir)
>>>>>>> 65d858da
      end

      def from_h_array_gsubs(array, appdir)
        array.to_a.map do |value|
          from_h_gsubs(value, appdir)
        end
      end

      def from_h_hash_gsubs(hash, appdir)
        hash.to_h.transform_values do |value|
          from_h_gsubs(value, appdir)
        end
      end

      def from_h_gsubs(value, appdir)
        return value if value.blank?

        case value
        when Hash
          from_h_hash_gsubs(value, appdir)
        when Array
          from_h_array_gsubs(value, appdir)
        when String
          from_h_string_gsubs(value, appdir)
        else
          value
        end
      end
    end

    # Pseudo-loader which raises an error when trying to load the corresponding cask.
    class NullLoader < FromPathLoader
      extend T::Sig

      def self.can_load?(*)
        true
      end

      sig { params(ref: T.any(String, Pathname)).void }
      def initialize(ref)
        token = File.basename(ref, ".rb")
        super CaskLoader.default_path(token)
      end

      def load(config:)
        raise CaskUnavailableError.new(token, "No Cask with this name exists.")
      end
    end

    def self.path(ref)
      self.for(ref, need_path: true).path
    end

    def self.load(ref, config: nil)
      self.for(ref).load(config: config)
    end

    def self.for(ref, need_path: false)
      [
        FromInstanceLoader,
        FromContentLoader,
        FromURILoader,
        FromAPILoader,
        FromTapLoader,
        FromTapPathLoader,
        FromPathLoader,
        FromDefaultTapPathLoader,
      ].each do |loader_class|
        if loader_class.can_load?(ref)
          $stderr.puts "#{$PROGRAM_NAME} (#{loader_class}): loading #{ref}" if debug?
          return loader_class.new(ref)
        end
      end

      case (possible_tap_casks = tap_paths(ref)).count
      when 1
        return FromTapPathLoader.new(possible_tap_casks.first)
      when 2..Float::INFINITY
        loaders = possible_tap_casks.map(&FromTapPathLoader.method(:new))

        raise TapCaskAmbiguityError.new(ref, loaders)
      end

      possible_installed_cask = Cask.new(ref)
      return FromPathLoader.new(possible_installed_cask.installed_caskfile) if possible_installed_cask.installed?

      NullLoader.new(ref)
    end

    def self.default_path(token)
      Tap.default_cask_tap.cask_dir/"#{token.to_s.downcase}.rb"
    end

    def self.tap_paths(token)
      Tap.map do |tap|
        find_cask_in_tap(token.to_s.downcase, tap)
      end.select(&:exist?)
    end

    def self.find_cask_in_tap(token, tap)
      filename = "#{token}.rb"

      Tap.cask_files_by_name(tap).fetch(filename, tap.cask_dir/filename)
    end
  end
end<|MERGE_RESOLUTION|>--- conflicted
+++ resolved
@@ -327,16 +327,9 @@
 
       def from_h_string_gsubs(string, appdir)
         string.to_s
-<<<<<<< HEAD
               .gsub(HOMEBREW_HOME_PLACEHOLDER, Dir.home)
               .gsub(HOMEBREW_PREFIX_PLACEHOLDER, HOMEBREW_PREFIX)
               .gsub(HOMEBREW_CASK_APPDIR_PLACEHOLDER, appdir)
-              .gsub(Cask::HOMEBREW_OLD_PREFIX_PLACEHOLDER, HOMEBREW_PREFIX)
-=======
-              .gsub(Cask::HOME_PLACEHOLDER, Dir.home)
-              .gsub(Cask::HOMEBREW_PREFIX_PLACEHOLDER, HOMEBREW_PREFIX)
-              .gsub(Cask::APPDIR_PLACEHOLDER, appdir)
->>>>>>> 65d858da
       end
 
       def from_h_array_gsubs(array, appdir)
